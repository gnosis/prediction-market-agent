"""
PYTHONPATH=. streamlit run deployed_agent_viewer.py

Tip: if you specify PYTHONPATH=., streamlit will watch for the changes in all files, instead of just this one.
"""

# Imports using asyncio (in this case mech_client) cause issues with Streamlit
from pydantic import SecretStr

from prediction_market_agent.tools.streamlit_utils import (  # isort:skip
    display_chat_history,
    streamlit_asyncio_event_loop_hack,
)

streamlit_asyncio_event_loop_hack()

# Fix "Your system has an unsupported version of sqlite3. Chroma requires sqlite3 >= 3.35.0" error
from prediction_market_agent.utils import patch_sqlite3  # isort:skip

patch_sqlite3()


<<<<<<< HEAD
=======
from datetime import datetime

import pandas as pd
import plotly.express as px
>>>>>>> aad1721c
import streamlit as st
from prediction_market_agent_tooling.gtypes import PrivateKey
from prediction_market_agent_tooling.markets.markets import MarketType
from pydantic_settings import BaseSettings, SettingsConfigDict

from prediction_market_agent.agents.microchain_agent.memory import DatedChatHistory
from prediction_market_agent.agents.microchain_agent.microchain_agent import build_agent
from prediction_market_agent.agents.microchain_agent.utils import (
    get_function_useage_from_history,
    get_total_asset_value,
)
from prediction_market_agent.agents.utils import AgentIdentifier
from prediction_market_agent.db.long_term_memory_table_handler import (
    LongTermMemoryTableHandler,
)
from prediction_market_agent.utils import APIKeys


class DeployedGeneralAgentSettings(BaseSettings):
    model_config = SettingsConfigDict(
        env_file=".env", env_file_encoding="utf-8", extra="ignore"
    )

    STARTING_BALANCE: float
    AGENT_IDENTIFIER_TO_PRIVATE_KEY: dict[AgentIdentifier, PrivateKey]

    @property
    def starting_balance(self) -> float:
        return self.STARTING_BALANCE

    @property
    def agent_identifier_to_private_key(self) -> dict[AgentIdentifier, PrivateKey]:
        return self.AGENT_IDENTIFIER_TO_PRIVATE_KEY

    @property
    def available_agents(self) -> list[AgentIdentifier]:
        return list(self.agent_identifier_to_private_key.keys())

    def to_api_keys(self, identifier: AgentIdentifier) -> APIKeys:
        return APIKeys(
            BET_FROM_PRIVATE_KEY=self.agent_identifier_to_private_key[identifier]
        )


MARKET_TYPE = MarketType.OMEN
currency = MARKET_TYPE.market_class.currency

st.set_page_config(
    layout="wide",
    page_title="Gnosis AI: Deployed Prediction Market Trader Agent",
    page_icon=":owl:",
)
st.title("Deployed Trader Agent Viewer")

settings = DeployedGeneralAgentSettings()

with st.sidebar:
    task_description = AgentIdentifier(
        st.selectbox(
            label="Select the agent",
            options=[x.value for x in settings.available_agents],
            index=0,
        )
    )
    if task_description is None:
        st.error("Please select an agent.")
        st.stop()

keys = settings.to_api_keys(task_description)
starting_balance = settings.starting_balance

with st.sidebar:
    st.subheader("App info:")
    st.write(
        "This is a viewer for monitoring a deployed 'general agent' that aims "
        "to profit from trading on prediction markets. Observe its behavior "
        "as it tries to learn over time."
    )
    with st.container(border=True):
        st.metric(label=f"Agent Wallet Address", value=keys.bet_from_address)
    st.write(
        f"To see the agent's transaction history, click [here]({MARKET_TYPE.market_class.get_user_url(keys=keys)})."
    )

    st.divider()
    st.subheader("Built by Gnosis AI")
    st.image(
        "https://assets-global.website-files.com/63692bf32544bee8b1836ea6/63bea29e26bbff45e81efe4a_gnosis-owl-cream.png",
        width=30,
    )

    st.caption(
        "View the source code on our [github](https://github.com/gnosis/prediction-market-agent/tree/main/scripts/deployed_agent_viewer.py)."
    )

long_term_memory = LongTermMemoryTableHandler(task_description=task_description)
chat_history = DatedChatHistory.from_long_term_memory(long_term_memory=long_term_memory)
sessions = chat_history.cluster_by_datetime(max_minutes_between_messages=30)

total_asset_value = get_total_asset_value(keys, MARKET_TYPE).amount
roi = (total_asset_value - starting_balance) * 100 / starting_balance

with st.container(border=True):
    col1, col2 = st.columns(2)
    col3, col4 = st.columns(2)
    col1.metric("Starting Time", chat_history.start_time.strftime("%Y-%m-%d %H:%M:%S"))
    col2.metric("Number of iterations", len(chat_history.chat_messages))
    col3.metric("Starting Balance", f"{starting_balance:.2f} {currency}")
    col4.metric(
        "Total Asset Value",
        f"{total_asset_value:.2f} {currency}",
        delta=f"{roi:.2f}% ROI",
    )

st.subheader("Agent Logs")
for session in sessions:
    with st.expander(f"{session.start_time} - {session.end_time}"):
        display_chat_history(session)

st.subheader("Tool Usage")
agent = build_agent(
    market_type=MARKET_TYPE,
    model="foo",  # placeholder, not used
    system_prompt="foo",  # placeholder, not used
    openai_api_key=SecretStr("foo"),  # placeholder, not used
    allow_stop=True,
    long_term_memory=long_term_memory,
    prompt_handler=None,
)
tab1, tab2 = st.tabs(["Overall", "Per-Session"])
usage_count_col_name = "Usage Count"
tool_name_col_name = "Tool Name"
with tab1:
    function_use = get_function_useage_from_history(
        chat_history=chat_history.to_undated_chat_history(),
        agent=agent,
    )
    st.bar_chart(
        function_use,
        horizontal=True,
        y_label=tool_name_col_name,
        x_label=usage_count_col_name,
    )
with tab2:
    session_start_times = [session.start_time for session in sessions]
    session_function_use: dict[datetime, pd.DataFrame] = {}
    for session in sessions:
        session_function_use[session.start_time] = get_function_useage_from_history(
            chat_history=session,
            agent=agent,
        )

    # Concatenate the per-session DataFrames by date for displaying in a heatmap
    heatmap_data = {}
    for date, df in session_function_use.items():
        date_str = date.strftime("%Y-%m-%d %H:%M:%S")
        heatmap_data[date_str] = df[usage_count_col_name]
    heatmap_df = pd.DataFrame(heatmap_data)
    heatmap_df.index.name = tool_name_col_name
    dates = heatmap_df.columns.tolist()
    tool_names = heatmap_df.index.tolist()
    fig = px.imshow(
        heatmap_df.values.tolist(),
        labels=dict(x="Session", y=tool_name_col_name, color=usage_count_col_name),
        x=dates,
        y=tool_names,
        aspect="auto",
    )
    fig.update_xaxes(side="top")
    fig.update_yaxes(tickvals=list(range(len(tool_names))), ticktext=tool_names)
    st.plotly_chart(fig, theme="streamlit")<|MERGE_RESOLUTION|>--- conflicted
+++ resolved
@@ -20,13 +20,10 @@
 patch_sqlite3()
 
 
-<<<<<<< HEAD
-=======
 from datetime import datetime
 
 import pandas as pd
 import plotly.express as px
->>>>>>> aad1721c
 import streamlit as st
 from prediction_market_agent_tooling.gtypes import PrivateKey
 from prediction_market_agent_tooling.markets.markets import MarketType
