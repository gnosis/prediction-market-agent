--- conflicted
+++ resolved
@@ -8,32 +8,17 @@
 from prediction_market_agent.markets.all_markets import (
     MarketType,
     get_binary_markets,
-<<<<<<< HEAD
-    omen,
-    manifold,
-)
-from prediction_market_agent.agents.abstract import AbstractAgent
-from prediction_market_agent.agents.all_agents import AgentType, get_agent
-from prediction_market_agent.tools.utils import should_not_happen, check_not_none
-from prediction_market_agent.tools.gtypes import Mana, xDai
-=======
     place_bet,
 )
 from prediction_market_agent.agents.abstract import AbstractAgent
 from prediction_market_agent.agents.all_agents import AgentType, get_agent
->>>>>>> 06c58c6d
 
 
 def main(
     market_type: MarketType = MarketType.MANIFOLD,
     agent_type: AgentType = AgentType.ALWAYS_YES,
-<<<<<<< HEAD
-    sleep_time: int = 1 * 24 * 60 * 60,
-) -> None:
-=======
     sleep_time: int = timedelta(days=1).seconds,
 ):
->>>>>>> 06c58c6d
     """
     Start the agent as a continuous process. Picks a market and answers it, forever and ever.
     """
@@ -56,33 +41,12 @@
         amount = Decimal("0.1")
         logging.info(f"Placing bet of {amount} on market [{market.id}]: {answer}")
 
-<<<<<<< HEAD
-        pma.manifold.place_bet(
-            amount=Mana(amount),
-            market_id=market.id,
-            outcome=answer,
-            api_key=check_not_none(keys.manifold),
-        ) if isinstance(
-            market, manifold.ManifoldMarket
-        ) else pma.omen.binary_omen_buy_outcome_tx(
-            amount=xDai(amount),
-            from_address=check_not_none(keys.bet_from_address),
-            from_private_key=check_not_none(keys.bet_from_private_key),
-            market=market,
-            binary_outcome=answer,
-            auto_deposit=True,
-        ) if isinstance(
-            market, omen.OmenMarket
-        ) else should_not_happen(
-            f"Unknown market: {market}"
-=======
         place_bet(
             market=market,
             amount=amount,
             outcome=answer,
             keys=keys,
             omen_auto_deposit=True,
->>>>>>> 06c58c6d
         )
 
         logging.info(f"Sleeping for {timedelta(seconds=sleep_time)}...")
