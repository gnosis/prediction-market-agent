import typer
import time
import logging
import typing as t
from decimal import Decimal
from datetime import timedelta

import prediction_market_agent as pma
from prediction_market_agent.tools.gtypes import xDai, Mana
from prediction_market_agent.markets.all_markets import (
    MarketType,
    get_binary_markets,
    place_bet,
    omen,
    manifold,
)
from prediction_market_agent.agents.abstract import AbstractAgent
from prediction_market_agent.agents.all_agents import AgentType, get_agent


def main(
    market_type: MarketType = MarketType.MANIFOLD,
    agent_type: AgentType = AgentType.ALWAYS_YES,
    sleep_time: int = timedelta(days=1).seconds,
) -> None:
    """
    Start the agent as a continuous process. Picks a market and answers it, forever and ever.
    """
    agent: AbstractAgent = get_agent(agent_type)
    keys = pma.utils.get_keys()

    while True:
        # TODO: Agent needs to keep track of the questions it has answered. It should skip them or re-evaluate.
        available_markets = get_binary_markets(market_type)
        logging.info(
            f"Found {len(available_markets)} markets: {[m.question for m in available_markets]}"
        )

<<<<<<< HEAD
        market = t.cast(
            t.Union[manifold.ManifoldMarket, omen.OmenMarket],
            agent.pick_market(available_markets),
        )  # TODO: Mypy bug: Works in VSCode type-checking, but doesn't in Mypy.
        logging.info(f"Picked market [{market.id}]: {market.question}")
        answer = agent.answer_binary_market(market)
        logging.info(f"Answered market [{market.id}]: {answer}")
=======
        agent_market = agent.pick_market(
            [x.to_agent_market() for x in available_markets]
        )
        logging.info(f"Picked market [{agent_market.id}]: {agent_market.question}")
        answer = agent.answer_binary_market(agent_market)
        logging.info(f"Answered market [{agent_market.id}]: {answer}")
>>>>>>> 0d2adfe6

        # TODO: Calculate the amount to bet based on the confidence of the answer.
        amount = Decimal("0.1")
        logging.info(f"Placing bet of {amount} on market [{agent_market.id}]: {answer}")

        place_bet(
<<<<<<< HEAD
            market=market,
            amount_mana=Mana(amount),
            amount_xdai=xDai(amount),
=======
            market=agent_market.original_market,
            amount=amount,
>>>>>>> 0d2adfe6
            outcome=answer,
            keys=keys,
            omen_auto_deposit=True,
        )

        logging.info(f"Sleeping for {timedelta(seconds=sleep_time)}...")
        time.sleep(sleep_time)


if __name__ == "__main__":
    typer.run(main)<|MERGE_RESOLUTION|>--- conflicted
+++ resolved
@@ -36,36 +36,21 @@
             f"Found {len(available_markets)} markets: {[m.question for m in available_markets]}"
         )
 
-<<<<<<< HEAD
-        market = t.cast(
-            t.Union[manifold.ManifoldMarket, omen.OmenMarket],
-            agent.pick_market(available_markets),
-        )  # TODO: Mypy bug: Works in VSCode type-checking, but doesn't in Mypy.
-        logging.info(f"Picked market [{market.id}]: {market.question}")
-        answer = agent.answer_binary_market(market)
-        logging.info(f"Answered market [{market.id}]: {answer}")
-=======
         agent_market = agent.pick_market(
             [x.to_agent_market() for x in available_markets]
         )
         logging.info(f"Picked market [{agent_market.id}]: {agent_market.question}")
         answer = agent.answer_binary_market(agent_market)
         logging.info(f"Answered market [{agent_market.id}]: {answer}")
->>>>>>> 0d2adfe6
 
         # TODO: Calculate the amount to bet based on the confidence of the answer.
         amount = Decimal("0.1")
         logging.info(f"Placing bet of {amount} on market [{agent_market.id}]: {answer}")
 
         place_bet(
-<<<<<<< HEAD
-            market=market,
+            market=agent_market.original_market,
             amount_mana=Mana(amount),
             amount_xdai=xDai(amount),
-=======
-            market=agent_market.original_market,
-            amount=amount,
->>>>>>> 0d2adfe6
             outcome=answer,
             keys=keys,
             omen_auto_deposit=True,
