--- conflicted
+++ resolved
@@ -53,12 +53,9 @@
 faiss-cpu = "^1.8.0" # TODO remove with https://github.com/gnosis/prediction-market-agent/issues/97
 psycopg2-binary = "^2.9.9"
 sqlmodel = "^0.0.18"
-<<<<<<< HEAD
 
 farcaster = "^0.7.11"
-=======
 mech-client = "^0.2.13"
->>>>>>> 6ae8e2db
 
 [build-system]
 requires = ["poetry-core"]
