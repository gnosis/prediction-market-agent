--- conflicted
+++ resolved
@@ -35,11 +35,7 @@
 poetry-plugin-export = "^1.6.0"
 functions-framework = "^3.5.0"
 cron-validator = "^1.0.8"
-<<<<<<< HEAD
-prediction-market-agent-tooling = { git = "https://github.com/gnosis/prediction-market-agent-tooling.git", rev = "8cd61e2a3b5b0e4d64587c35513940a53b196cb3", extras = ["langchain", "google"] }
-=======
-prediction-market-agent-tooling = { version = "^0.31.0", extras = ["langchain", "google"] }
->>>>>>> 37ed0e2e
+prediction-market-agent-tooling = { version = "^0.33.0", extras = ["langchain", "google"] }
 pydantic-settings = "^2.1.0"
 autoflake = "^2.2.1"
 isort = "^5.13.2"
