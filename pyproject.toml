--- conflicted
+++ resolved
@@ -35,11 +35,7 @@
 poetry-plugin-export = "^1.6.0"
 functions-framework = "^3.5.0"
 cron-validator = "^1.0.8"
-<<<<<<< HEAD
-prediction-market-agent-tooling = { version = "^0.13.1", extras = ["langchain", "google"] }
-=======
-prediction-market-agent-tooling = "^0.13.2"
->>>>>>> 2b690161
+prediction-market-agent-tooling = { version = "^0.13.2", extras = ["langchain", "google"] }
 pydantic-settings = "^2.1.0"
 autoflake = "^2.2.1"
 isort = "^5.13.2"
