[tool.poetry]
name = "prediction-market-agent"
version = "0.1.0"
description = ""
authors = ["Gnosis"]
readme = "README.md"

[tool.poetry.dependencies]
python = "~3.10.0"
python-dotenv = "*"
openai = "*"
langchain = "^0.2.6"
langchain-experimental = "*"
langchain-community = "*"
langchain-openai = "*"
numexpr = "*"
pyautogen = "^0.3.1"
flaml = "^2.2.0,<2.3.0" # Bug in newer version, because they started importing xgboost, without requiring it as a dependency.
beautifulsoup4 = "*"
google-search-results = "*"
pytest = "*"
llama-index = "~0.9.0"
duckduckgo-search = "*"
crewai = "^0.36.1"
replicate = "*"
typer = ">=0.9.0,<1.0.0"
web3 = "^6.14.0"
mypy = "^1.8.0"
types-requests = "^2.31.0.0"
black = "^23.12.1"
google-cloud-functions = "^1.16.0"
google-cloud-resource-manager = "^1.12.0"
poetry = "^1.7.1"
poetry-plugin-export = "^1.6.0"
functions-framework = "^3.5.0"
cron-validator = "^1.0.8"
<<<<<<< HEAD
prediction-market-agent-tooling = { version = "0.56.3", extras = ["langchain", "google"] }
=======
prediction-market-agent-tooling = { version = "^0.57.0", extras = ["langchain", "google"] }
>>>>>>> a785d760
pydantic-settings = "^2.1.0"
autoflake = "^2.2.1"
isort = "^5.13.2"
markdownify = "^0.11.6"
tavily-python = "^0.5.0"
microchain-python = { git = "https://github.com/galatolofederico/microchain.git", rev = "de75f1d4a073b7c54f824b409733f4f70d40a61b" }
pysqlite3-binary = {version="^0.5.2.post3", markers = "sys_platform == 'linux'"}
psycopg2-binary = "^2.9.9"
sqlmodel = "^0.0.22"
farcaster = "^0.7.11"
mech-client = "^0.2.19"
streamlit-extras = "^0.4.2"
tweepy = "^4.14.0"
langchain-pinecone = "^0.1.1"
pinatapy-vourhey = "^0.2.0"
plotly = "^5.22.0"
prediction-prophet = { git = "https://github.com/agentcoinorg/predictionprophet.git", branch = "bump-autogen" }
transformers = "^4.43.3"
openfactverification-kongzii = "^0.2.0"
requests-cache = "^1.2.1"
autogen-agentchat = {version = ">=0.2,<1.0", extras = ["jupyter-executor"]}

[tool.poetry.group.dev.dependencies]
langchain-chroma = "^0.1.2"

[build-system]
requires = ["poetry-core"]
build-backend = "poetry.core.masonry.api"<|MERGE_RESOLUTION|>--- conflicted
+++ resolved
@@ -34,11 +34,7 @@
 poetry-plugin-export = "^1.6.0"
 functions-framework = "^3.5.0"
 cron-validator = "^1.0.8"
-<<<<<<< HEAD
-prediction-market-agent-tooling = { version = "0.56.3", extras = ["langchain", "google"] }
-=======
 prediction-market-agent-tooling = { version = "^0.57.0", extras = ["langchain", "google"] }
->>>>>>> a785d760
 pydantic-settings = "^2.1.0"
 autoflake = "^2.2.1"
 isort = "^5.13.2"
@@ -58,8 +54,6 @@
 prediction-prophet = { git = "https://github.com/agentcoinorg/predictionprophet.git", branch = "bump-autogen" }
 transformers = "^4.43.3"
 openfactverification-kongzii = "^0.2.0"
-requests-cache = "^1.2.1"
-autogen-agentchat = {version = ">=0.2,<1.0", extras = ["jupyter-executor"]}
 
 [tool.poetry.group.dev.dependencies]
 langchain-chroma = "^0.1.2"
