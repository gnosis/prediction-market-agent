[tool.poetry]
name = "prediction-market-agent"
version = "0.1.0"
description = ""
authors = ["Gnosis"]
readme = "README.md"

[tool.poetry.dependencies]
python = "~3.10.0"
python-dotenv = "*"
openai = "*"
langchain = "^0.1.1"
langchain-experimental = "*"
langchain-community = "*"
langchain-openai = "*"
numexpr = "*"
pyautogen = "*"
beautifulsoup4 = "*"
serpapi = "*"
google-search-results = "*"
pytest = "*"
llama-index = "~0.9.0"
duckduckgo-search = "*"
<<<<<<< HEAD
=======
crewai = {extras = ["tools"], version = "^0.22.5"}
>>>>>>> 0da445f9
# metagpt = "*" # Commented out because requires super old version of langchain, and conflicts with crewai.
replicate = "*"
typer = "^0.9.0"
web3 = "^6.14.0"
mypy = "^1.8.0"
black = "^23.12.1"
google-cloud-functions = "^1.16.0"
google-cloud-resource-manager = "^1.12.0"
poetry = "^1.7.1"
poetry-plugin-export = "^1.6.0"
functions-framework = "^3.5.0"
cron-validator = "^1.0.8"
<<<<<<< HEAD
prediction-market-agent-tooling = {git = "https://github.com/gnosis/prediction-market-agent-tooling.git", rev = "evan/mech-client-deps-compat"}
=======
prediction-market-agent-tooling = "^0.13.1"
>>>>>>> 0da445f9
pydantic-settings = "^2.1.0"
autoflake = "^2.2.1"
isort = "^5.13.2"
markdownify = "^0.11.6"
tavily-python = "^0.3.1"
# TODO remove when PR is merged
microchain-python = {git = "https://github.com/evangriffiths/microchain.git", rev = "evan/token-tracker"}
types-requests = "2.31.0.0"
crewai = {version = "0.11.0", extras = ["tools"]}
setuptools = "^69.2.0"
mech-client = "^0.2.13"

[build-system]
requires = ["poetry-core"]
build-backend = "poetry.core.masonry.api"<|MERGE_RESOLUTION|>--- conflicted
+++ resolved
@@ -21,10 +21,7 @@
 pytest = "*"
 llama-index = "~0.9.0"
 duckduckgo-search = "*"
-<<<<<<< HEAD
-=======
-crewai = {extras = ["tools"], version = "^0.22.5"}
->>>>>>> 0da445f9
+crewai = {extras = ["tools"], version = "^0.11.0"}
 # metagpt = "*" # Commented out because requires super old version of langchain, and conflicts with crewai.
 replicate = "*"
 typer = "^0.9.0"
@@ -37,11 +34,7 @@
 poetry-plugin-export = "^1.6.0"
 functions-framework = "^3.5.0"
 cron-validator = "^1.0.8"
-<<<<<<< HEAD
-prediction-market-agent-tooling = {git = "https://github.com/gnosis/prediction-market-agent-tooling.git", rev = "evan/mech-client-deps-compat"}
-=======
-prediction-market-agent-tooling = "^0.13.1"
->>>>>>> 0da445f9
+prediction-market-agent-tooling = {git = "https://github.com/gnosis/prediction-market-agent-tooling.git", rev = "evan/add-mech-client-dependency"}
 pydantic-settings = "^2.1.0"
 autoflake = "^2.2.1"
 isort = "^5.13.2"
@@ -50,7 +43,6 @@
 # TODO remove when PR is merged
 microchain-python = {git = "https://github.com/evangriffiths/microchain.git", rev = "evan/token-tracker"}
 types-requests = "2.31.0.0"
-crewai = {version = "0.11.0", extras = ["tools"]}
 setuptools = "^69.2.0"
 mech-client = "^0.2.13"
 
