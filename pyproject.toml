--- conflicted
+++ resolved
@@ -56,12 +56,9 @@
 farcaster = "^0.7.11"
 mech-client = { git = "https://github.com/valory-xyz/mech-client.git", rev = "4a43da7ba50e5c271f8c763a3f1c7ae1cc9dfe0e" } # TODO update to 0.2.14 when available
 streamlit-extras = "^0.4.2"
-<<<<<<< HEAD
-langchain-pinecone = "^0.1.0"
-=======
 tweepy = "^4.14.0"
 
->>>>>>> e66149b5
+langchain-pinecone = "^0.1.0"
 
 [build-system]
 requires = ["poetry-core"]
