[tool.poetry]
name = "prediction-market-agent"
version = "0.1.0"
description = ""
authors = ["Gnosis"]
readme = "README.md"

[tool.poetry.dependencies]
python = "~3.10.0"
python-dotenv = "*"
openai = "*"
langchain = "^0.2.6"
langchain-experimental = "*"
langchain-community = "*"
langchain-openai = "*"
numexpr = "*"
pyautogen = "^0.2.32"
beautifulsoup4 = "*"
serpapi = "*"
google-search-results = "*"
pytest = "*"
llama-index = "~0.9.0"
duckduckgo-search = "*"
crewai = "^0.36.1"
replicate = "*"
typer = "^0.9.0"
web3 = "^6.14.0"
mypy = "^1.8.0"
types-requests = "^2.31.0.0"
black = "^23.12.1"
google-cloud-functions = "^1.16.0"
google-cloud-resource-manager = "^1.12.0"
poetry = "^1.7.1"
poetry-plugin-export = "^1.6.0"
functions-framework = "^3.5.0"
cron-validator = "^1.0.8"
<<<<<<< HEAD
# ToDo - Upgrade to 0.48.3 once PR on PMAT is merged
#prediction-market-agent-tooling = { version = "^0.48.3", extras = ["langchain", "google"] }
prediction-market-agent-tooling = { git = "https://github.com/gnosis/prediction-market-agent-tooling.git", branch="main" }
=======
prediction-market-agent-tooling = { version = "^0.48.5", extras = ["langchain", "google"] }
>>>>>>> 54123444
pydantic-settings = "^2.1.0"
autoflake = "^2.2.1"
isort = "^5.13.2"
markdownify = "^0.11.6"
tavily-python = "^0.3.9"
microchain-python = "^0.4.4"
pysqlite3-binary = {version="^0.5.2.post3", markers = "sys_platform == 'linux'"}
psycopg2-binary = "^2.9.9"
sqlmodel = "^0.0.21"
farcaster = "^0.7.11"
mech-client = "^0.2.15"
streamlit-extras = "^0.4.2"
tweepy = "^4.14.0"
langchain-pinecone = "^0.1.1"
pinatapy-vourhey = "^0.2.0"
plotly = "^5.22.0"
prediction-prophet = { git = "https://github.com/agentcoinorg/predictionprophet.git", rev = "7fb6bd62cb95bae761302e8ed61073023d8dedc7" }
transformers = "^4.43.3"

[tool.poetry.group.dev.dependencies]
langchain-chroma = "^0.1.2"

[build-system]
requires = ["poetry-core"]
build-backend = "poetry.core.masonry.api"<|MERGE_RESOLUTION|>--- conflicted
+++ resolved
@@ -34,13 +34,7 @@
 poetry-plugin-export = "^1.6.0"
 functions-framework = "^3.5.0"
 cron-validator = "^1.0.8"
-<<<<<<< HEAD
-# ToDo - Upgrade to 0.48.3 once PR on PMAT is merged
-#prediction-market-agent-tooling = { version = "^0.48.3", extras = ["langchain", "google"] }
-prediction-market-agent-tooling = { git = "https://github.com/gnosis/prediction-market-agent-tooling.git", branch="main" }
-=======
 prediction-market-agent-tooling = { version = "^0.48.5", extras = ["langchain", "google"] }
->>>>>>> 54123444
 pydantic-settings = "^2.1.0"
 autoflake = "^2.2.1"
 isort = "^5.13.2"
