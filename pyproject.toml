--- conflicted
+++ resolved
@@ -51,13 +51,9 @@
 lxml = {extras = ["html-clean"], version = "^5.2.1"} # TODO remove with https://github.com/gnosis/prediction-market-agent/issues/97
 pypdf2 = "^3.0.1" # TODO remove with https://github.com/gnosis/prediction-market-agent/issues/97
 faiss-cpu = "^1.8.0" # TODO remove with https://github.com/gnosis/prediction-market-agent/issues/97
-<<<<<<< HEAD
-mech-client = "^0.2.13"
-=======
 psycopg2-binary = "^2.9.9"
 sqlmodel = "^0.0.18"
-
->>>>>>> de6c70b5
+mech-client = "^0.2.13"
 
 [build-system]
 requires = ["poetry-core"]
