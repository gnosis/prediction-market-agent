--- conflicted
+++ resolved
@@ -21,11 +21,7 @@
 pytest = "*"
 llama-index = "~0.9.0"
 duckduckgo-search = "*"
-<<<<<<< HEAD
-crewai = {extras = ["tools"], version = "^0.28.5"}
-=======
 crewai = {extras = ["tools"], version = "^0.22.5"}
->>>>>>> b753f9a7
 # metagpt = "*" # Commented out because requires super old version of langchain, and conflicts with crewai.
 replicate = "*"
 typer = "^0.9.0"
@@ -47,10 +43,6 @@
 tavily-python = "^0.3.1"
 # TODO remove when PR is merged
 microchain-python = {git = "https://github.com/evangriffiths/microchain.git", rev = "evan/token-tracker"}
-# Prediction Prophet doesn't have a package, so reference the git repo directly with a specific commit that was tested with PMA.
-# Prediction Prophet is a dependency of PMAT >=0.13.1, so as long as we don't introduce breaking changes for Prophet, this should be fine,
-# but if this becomes a pain point for any reason, Peter volunteers to fix it! 
-prediction-prophet = {git = "https://github.com/polywrap/predictionprophet", rev = "5133907b5d5db6ee92cda2986ab45e7e3f65fea5"}
 
 [build-system]
 requires = ["poetry-core"]
