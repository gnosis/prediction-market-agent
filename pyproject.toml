--- conflicted
+++ resolved
@@ -34,22 +34,13 @@
 poetry-plugin-export = "^1.6.0"
 functions-framework = "^3.5.0"
 cron-validator = "^1.0.8"
-<<<<<<< HEAD
 prediction-market-agent-tooling = { path = "../prediction-market-agent-tooling", extras = ["langchain", "google"], develop = true }
-=======
-prediction-market-agent-tooling = { version = "^0.47.1", extras = ["langchain", "google"] }
->>>>>>> 2446558e
 pydantic-settings = "^2.1.0"
 autoflake = "^2.2.1"
 isort = "^5.13.2"
 markdownify = "^0.11.6"
-<<<<<<< HEAD
 tavily-python = "^0.3.1,<0.3.7" # 0.3.7 introduced a bug where some Cohere API key must be in the environment.
-microchain-python = "^0.4.3"
-=======
-tavily-python = "^0.3.1"
 microchain-python = { git = "https://github.com/evangriffiths/microchain.git", rev = "b70eee535246a5a865adabc0adda43f26ae517fc" }
->>>>>>> 2446558e
 pysqlite3-binary = {version="^0.5.2.post3", markers = "sys_platform == 'linux'"}
 psycopg2-binary = "^2.9.9"
 sqlmodel = "^0.0.18"
