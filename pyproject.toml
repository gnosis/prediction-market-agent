--- conflicted
+++ resolved
@@ -34,12 +34,9 @@
 poetry-plugin-export = "^1.6.0"
 functions-framework = "^3.5.0"
 cron-validator = "^1.0.8"
-<<<<<<< HEAD
 # ToDo - Upgrade to 0.48.3 once PR on PMAT is merged
-prediction-market-agent-tooling = { version = "^0.48.2", extras = ["langchain", "google"] }
-=======
+# ToDo - Use PR PMAT
 prediction-market-agent-tooling = { version = "^0.48.3", extras = ["langchain", "google"] }
->>>>>>> c8b311e4
 pydantic-settings = "^2.1.0"
 autoflake = "^2.2.1"
 isort = "^5.13.2"
