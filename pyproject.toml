[tool.poetry]
name = "prediction-market-agent"
version = "0.1.0"
description = ""
authors = ["Gnosis"]
readme = "README.md"

[tool.poetry.dependencies]
python = "~3.10.0"
python-dotenv = "*"
openai = "*"
langchain = "^0.2.6"
langchain-experimental = "*"
langchain-community = "*"
langchain-openai = "*"
numexpr = "*"
pyautogen = "^0.2.32"
beautifulsoup4 = "*"
serpapi = "*"
google-search-results = "*"
pytest = "*"
llama-index = "~0.9.0"
duckduckgo-search = "*"
crewai = "^0.36.1"
replicate = "*"
typer = "^0.9.0"
web3 = "^6.14.0"
mypy = "^1.8.0"
types-requests = "^2.31.0.0"
black = "^23.12.1"
google-cloud-functions = "^1.16.0"
google-cloud-resource-manager = "^1.12.0"
poetry = "^1.7.1"
poetry-plugin-export = "^1.6.0"
functions-framework = "^3.5.0"
cron-validator = "^1.0.8"
<<<<<<< HEAD
prediction-market-agent-tooling = { version = "^0.48.1", extras = ["langchain", "google"] }
=======
prediction-market-agent-tooling = { version = "^0.48.2", extras = ["langchain", "google"] }
>>>>>>> 95a7b90f
pydantic-settings = "^2.1.0"
autoflake = "^2.2.1"
isort = "^5.13.2"
markdownify = "^0.11.6"
tavily-python = "^0.3.1"
microchain-python = "^0.4.4"
pysqlite3-binary = {version="^0.5.2.post3", markers = "sys_platform == 'linux'"}
psycopg2-binary = "^2.9.9"
sqlmodel = "^0.0.21"
farcaster = "^0.7.11"
mech-client = "^0.2.15"
streamlit-extras = "^0.4.2"
tweepy = "^4.14.0"
langchain-pinecone = "^0.1.1"
pinatapy-vourhey = "^0.2.0"
plotly = "^5.22.0"
prediction-prophet = { git = "https://github.com/agentcoinorg/predictionprophet.git", rev = "92eed91e4e02fa689cf3c5247d9b0f33dab123ea" }
transformers = "^4.43.3"

[tool.poetry.group.dev.dependencies]
langchain-chroma = "^0.1.2"

[build-system]
requires = ["poetry-core"]
build-backend = "poetry.core.masonry.api"<|MERGE_RESOLUTION|>--- conflicted
+++ resolved
@@ -34,11 +34,7 @@
 poetry-plugin-export = "^1.6.0"
 functions-framework = "^3.5.0"
 cron-validator = "^1.0.8"
-<<<<<<< HEAD
-prediction-market-agent-tooling = { version = "^0.48.1", extras = ["langchain", "google"] }
-=======
 prediction-market-agent-tooling = { version = "^0.48.2", extras = ["langchain", "google"] }
->>>>>>> 95a7b90f
 pydantic-settings = "^2.1.0"
 autoflake = "^2.2.1"
 isort = "^5.13.2"
