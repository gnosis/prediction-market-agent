--- conflicted
+++ resolved
@@ -34,21 +34,13 @@
 poetry-plugin-export = "^1.6.0"
 functions-framework = "^3.5.0"
 cron-validator = "^1.0.8"
-<<<<<<< HEAD
-prediction-market-agent-tooling = { path = "../prediction-market-agent-tooling", extras = ["langchain", "google"], develop = true }
-=======
 prediction-market-agent-tooling = { version = "^0.48.3", extras = ["langchain", "google"] }
->>>>>>> c8b311e4
 pydantic-settings = "^2.1.0"
 autoflake = "^2.2.1"
 isort = "^5.13.2"
 markdownify = "^0.11.6"
 tavily-python = "^0.3.9"
-<<<<<<< HEAD
 microchain-python = { path = "../microchain", develop = true }
-=======
-microchain-python = "^0.4.4"
->>>>>>> c8b311e4
 pysqlite3-binary = {version="^0.5.2.post3", markers = "sys_platform == 'linux'"}
 psycopg2-binary = "^2.9.9"
 sqlmodel = "^0.0.21"
@@ -59,12 +51,7 @@
 langchain-pinecone = "^0.1.1"
 pinatapy-vourhey = "^0.2.0"
 plotly = "^5.22.0"
-<<<<<<< HEAD
-# prediction-prophet = { git = "https://github.com/agentcoinorg/predictionprophet.git", rev = "1ad9c99f519e3cc32570c36f5ed2e3de75b2b5f8" }
-prediction-prophet = { path = "../evo.researcher", develop = true }
-=======
 prediction-prophet = { git = "https://github.com/agentcoinorg/predictionprophet.git", rev = "7fb6bd62cb95bae761302e8ed61073023d8dedc7" }
->>>>>>> c8b311e4
 transformers = "^4.43.3"
 
 [tool.poetry.group.dev.dependencies]
