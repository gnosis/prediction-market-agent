--- conflicted
+++ resolved
@@ -2,21 +2,11 @@
 import prediction_market_agent as pma
 from decimal import Decimal
 from prediction_market_agent.agents.all_agents import AgentType, get_agent
-<<<<<<< HEAD
-from prediction_market_agent.tools.gtypes import xDai, Mana
-from prediction_market_agent.tools.utils import should_not_happen, check_not_none
-from prediction_market_agent.markets.all_markets import (
-    MarketType,
-    get_binary_markets,
-    omen,
-    manifold,
-=======
 from prediction_market_agent.tools.types import xDai, Mana
 from prediction_market_agent.markets.all_markets import (
     MarketType,
     get_binary_markets,
     place_bet,
->>>>>>> 06c58c6d
 )
 
 
@@ -56,33 +46,12 @@
         amount = Decimal(
             input(f"How much do you want to bet? (in {market.BET_AMOUNT_CURRENCY}): ")
         )
-<<<<<<< HEAD
-        pma.manifold.place_bet(
-            amount=Mana(amount),
-            market_id=market.id,
-            outcome=result,
-            api_key=check_not_none(keys.manifold),
-        ) if isinstance(
-            market, manifold.ManifoldMarket
-        ) else pma.omen.binary_omen_buy_outcome_tx(
-            amount=xDai(amount),
-            from_address=check_not_none(keys.bet_from_address),
-            from_private_key=check_not_none(keys.bet_from_private_key),
-            market=market,
-            binary_outcome=result,
-            auto_deposit=True,
-        ) if isinstance(
-            market, omen.OmenMarket
-        ) else should_not_happen(
-            f"Unknown market: {market}"
-=======
         place_bet(
             market=market,
             amount=amount,
             outcome=result,
             keys=keys,
             omen_auto_deposit=True,
->>>>>>> 06c58c6d
         )
 
 
