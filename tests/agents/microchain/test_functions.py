--- conflicted
+++ resolved
@@ -14,14 +14,7 @@
     GetBalance,
     GetMarketProbability,
     GetMarkets,
-<<<<<<< HEAD
-    GetPositions,
     PredictProbabilityForQuestion,
-=======
-    MarketFunction,
-    PredictProbabilityForQuestionLocal,
-    PredictProbabilityForQuestionRemote,
->>>>>>> 36bd4b82
     SellNo,
     SellYes,
 )
@@ -171,11 +164,9 @@
     """
     Test calling a mech to predict the probability of a market
     """
-<<<<<<< HEAD
-    predict_probability = PredictProbabilityForQuestion(market_type=market_type)
-=======
-    predict_probability = prediction_method(market_type=market_type, keys=APIKeys())
->>>>>>> 36bd4b82
+    predict_probability = PredictProbabilityForQuestion(
+        market_type=market_type, keys=APIKeys()
+    )
     market = get_binary_markets(market_type=market_type)[0]
     p_yes = predict_probability(market.id)
     assert 0.0 <= float(p_yes) <= 1.0
