import numpy as np
import pytest
from microchain import Engine
from microchain.functions import Reasoning, Stop
from prediction_market_agent_tooling.markets.agent_market import AgentMarket
from prediction_market_agent_tooling.markets.markets import MarketType
from prediction_market_agent_tooling.tools.hexbytes_custom import HexBytes

from prediction_market_agent.agents.microchain_agent.functions import (
    MARKET_FUNCTIONS,
    MISC_FUNCTIONS,
    BuyNo,
    BuyYes,
    GetBalance,
    GetMarketProbability,
    GetMarkets,
    GetUserPositions,
<<<<<<< HEAD
    PredictPropabilityForQuestion,
=======
>>>>>>> bb64fe5d
    SellNo,
    SellYes,
)
from prediction_market_agent.agents.microchain_agent.utils import (
    get_balance,
    get_binary_markets,
    get_no_outcome,
    get_yes_outcome,
)
from prediction_market_agent.utils import APIKeys
from tests.utils import RUN_PAID_TESTS

REPLICATOR_ADDRESS = "0x993DFcE14768e4dE4c366654bE57C21D9ba54748"
AGENT_0_ADDRESS = "0x2DD9f5678484C1F59F97eD334725858b938B4102"


# TODO investigate why this fails for polymarket https://github.com/gnosis/prediction-market-agent/issues/62
@pytest.mark.parametrize("market_type", [MarketType.OMEN, MarketType.MANIFOLD])
def test_get_markets(market_type: MarketType) -> None:
    get_markets = GetMarkets(market_type=market_type)
    assert len(get_markets()) > 0


@pytest.mark.skipif(not RUN_PAID_TESTS, reason="This test costs money to run.")
@pytest.mark.parametrize("market_type", [MarketType.OMEN])
def test_buy_yes(market_type: MarketType) -> None:
    market = get_binary_markets(market_type=market_type)[0]
    buy_yes = BuyYes(market_type=market_type)
    print(buy_yes(market.question, 0.0001))


@pytest.mark.skipif(not RUN_PAID_TESTS, reason="This test costs money to run.")
@pytest.mark.parametrize("market_type", [MarketType.OMEN])
def test_buy_no(market_type: MarketType) -> None:
    market = get_binary_markets(market_type=market_type)[0]
    buy_yes = BuyNo(market_type=market_type)
    print(buy_yes(market.question, 0.0001))


@pytest.mark.parametrize("market_type", [MarketType.OMEN])
def test_replicator_has_balance_gt_0(market_type: MarketType) -> None:
    balance = GetBalance(market_type=market_type)()
    assert balance > 0


@pytest.mark.parametrize("market_type", [MarketType.OMEN])
def test_agent_0_has_bet_on_market(market_type: MarketType) -> None:
    user_positions = GetUserPositions(market_type=market_type)(AGENT_0_ADDRESS)
    # Assert 3 conditionIds are included
    expected_condition_ids = [
        HexBytes("0x9c7711bee0902cc8e6838179058726a7ba769cc97d4d0ea47b31370d2d7a117b"),
        HexBytes("0xe2bf80af2a936cdabeef4f511620a2eec46f1caf8e75eb5dc189372367a9154c"),
        HexBytes("0x3f8153364001b26b983dd92191a084de8230f199b5ad0b045e9e1df61089b30d"),
    ]
    unique_condition_ids: list[HexBytes] = sum(
        [u.position.conditionIds for u in user_positions], []
    )
    assert set(expected_condition_ids).issubset(unique_condition_ids)


@pytest.mark.parametrize("market_type", [MarketType.OMEN])
def test_engine_help(market_type: MarketType) -> None:
    engine = Engine()
    engine.register(Reasoning())
    engine.register(Stop())
    for function in MISC_FUNCTIONS:
        engine.register(function())
    for function in MARKET_FUNCTIONS:
        engine.register(function(market_type=market_type))

    print(engine.help)


@pytest.mark.parametrize("market_type", [MarketType.OMEN])
def test_get_probability(market_type: MarketType) -> None:
    market_id = "0x0020d13c89140b47e10db54cbd53852b90bc1391"
    get_market_probability = GetMarketProbability(market_type=market_type)
    # TODO this will need fixing once https://github.com/gnosis/prediction-market-agent-tooling/issues/181 is resolved
    assert float(get_market_probability(market_id)[0]) == 0.5

    market: AgentMarket = market_type.market_class.get_binary_market(market_id)
    assert market.is_resolved()  # Probability wont change after resolution


@pytest.mark.skipif(not RUN_PAID_TESTS, reason="This test costs money to run.")
@pytest.mark.parametrize("market_type", [MarketType.OMEN])
def test_buy_sell_tokens(market_type: MarketType) -> None:
    """
    Test buying and selling tokens for a market
    """
    market = get_binary_markets(market_type=market_type)[0]
    from_address = APIKeys().bet_from_address
    outcomes_functions = {
        get_yes_outcome(market_type=market_type): [
            BuyYes(market_type=market_type),
            SellYes(market_type=market_type),
        ],
        get_no_outcome(market_type=market_type): [
            BuyNo(market_type=market_type),
            SellNo(market_type=market_type),
        ],
    }

    # Needs to be big enough below for fees to be relatively small enough
    # for checks to pass
    buy_sell_amount = 0.1

    def get_balances() -> tuple[float, float]:
        wallet_balance = get_balance(market_type=market_type).amount
        token_balance = market.get_token_balance(
            user_id=from_address,
            outcome=outcome,
        ).amount
        return float(wallet_balance), float(token_balance)

    for outcome, functions in outcomes_functions.items():
        buy_tokens, sell_tokens = functions

        before_wallet_balance, before_tokens = get_balances()
        buy_tokens(market.id, buy_sell_amount)
        after_wallet_balance, after_tokens = get_balances()

        # Check that the wallet balance has decreased by the amount bought
        assert np.isclose(
            before_wallet_balance - after_wallet_balance,
            buy_sell_amount,
            rtol=0.01,
        )

        # Can't sell the exact amount bought due to fees
        buy_sell_amount *= 0.96
        sell_tokens(market.id, buy_sell_amount)
        final_wallet_balance, final_tokens = get_balances()

        # Check that the wallet balance has increased by the amount sold
        assert np.isclose(
            final_wallet_balance - after_wallet_balance,
            buy_sell_amount,
            rtol=0.01,
        )

        # Check that the number of tokens bought and sold is approximately equal
        n_tokens_bought = after_tokens - before_tokens
        n_tokens_sold = after_tokens - final_tokens
<<<<<<< HEAD
        assert np.isclose(n_tokens_bought, n_tokens_sold, rtol=0.02)


@pytest.mark.skipif(not RUN_PAID_TESTS, reason="This test costs money to run.")
@pytest.mark.parametrize("market_type", [MarketType.OMEN])
def test_predict_probability(market_type: MarketType) -> None:
    """
    Test calling a mech to predict the probability of a market
    """
    predict_probability = PredictPropabilityForQuestion(market_type=market_type)
    market = get_binary_markets(market_type=market_type)[0]
    p_yes = predict_probability(market.id)
    assert 0.0 <= float(p_yes) <= 1.0
=======
        assert np.isclose(n_tokens_bought, n_tokens_sold, rtol=0.02)
>>>>>>> bb64fe5d
<|MERGE_RESOLUTION|>--- conflicted
+++ resolved
@@ -7,27 +7,11 @@
 from prediction_market_agent_tooling.tools.hexbytes_custom import HexBytes
 
 from prediction_market_agent.agents.microchain_agent.functions import (
-    MARKET_FUNCTIONS,
-    MISC_FUNCTIONS,
-    BuyNo,
-    BuyYes,
-    GetBalance,
-    GetMarketProbability,
-    GetMarkets,
-    GetUserPositions,
-<<<<<<< HEAD
-    PredictPropabilityForQuestion,
-=======
->>>>>>> bb64fe5d
-    SellNo,
-    SellYes,
-)
+    MARKET_FUNCTIONS, MISC_FUNCTIONS, BuyNo, BuyYes, GetBalance,
+    GetMarketProbability, GetMarkets, GetUserPositions,
+    PredictPropabilityForQuestion, SellNo, SellYes)
 from prediction_market_agent.agents.microchain_agent.utils import (
-    get_balance,
-    get_binary_markets,
-    get_no_outcome,
-    get_yes_outcome,
-)
+    get_balance, get_binary_markets, get_no_outcome, get_yes_outcome)
 from prediction_market_agent.utils import APIKeys
 from tests.utils import RUN_PAID_TESTS
 
@@ -163,7 +147,6 @@
         # Check that the number of tokens bought and sold is approximately equal
         n_tokens_bought = after_tokens - before_tokens
         n_tokens_sold = after_tokens - final_tokens
-<<<<<<< HEAD
         assert np.isclose(n_tokens_bought, n_tokens_sold, rtol=0.02)
 
 
@@ -176,7 +159,4 @@
     predict_probability = PredictPropabilityForQuestion(market_type=market_type)
     market = get_binary_markets(market_type=market_type)[0]
     p_yes = predict_probability(market.id)
-    assert 0.0 <= float(p_yes) <= 1.0
-=======
-        assert np.isclose(n_tokens_bought, n_tokens_sold, rtol=0.02)
->>>>>>> bb64fe5d
+    assert 0.0 <= float(p_yes) <= 1.0