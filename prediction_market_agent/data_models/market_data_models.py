--- conflicted
+++ resolved
@@ -14,35 +14,16 @@
 from datetime import datetime
 
 
-<<<<<<< HEAD
-@t.runtime_checkable
-class MarketProtocol(t.Protocol):
-=======
 class AgentMarket(BaseModel):
->>>>>>> 0d2adfe6
     """
     Common market class that can be created from vendor specific markets.
     Contains everything that is needed for an agent to make a prediction.
     """
 
-<<<<<<< HEAD
-    @property
-    def BET_AMOUNT_CURRENCY(self) -> str:
-        ...
-
-    @property
-    def id(self) -> str:
-        ...
-
-    @property
-    def question(self) -> str:
-        ...
-=======
     id: str
     question: str
     outcomes: list[str]
     original_market: t.Union["OmenMarket", "ManifoldMarket"]
->>>>>>> 0d2adfe6
 
 
 class OmenMarket(BaseModel):
@@ -98,9 +79,6 @@
         else:
             return self.outcomes[outcome_index]
 
-<<<<<<< HEAD
-    def __repr__(self) -> str:
-=======
     def to_agent_market(self) -> AgentMarket:
         return AgentMarket(
             id=self.id,
@@ -110,7 +88,6 @@
         )
 
     def __repr__(self):
->>>>>>> 0d2adfe6
         return f"Market: {self.title}"
 
 
