--- conflicted
+++ resolved
@@ -12,32 +12,24 @@
 from prediction_market_agent_tooling.markets.markets import MarketType
 
 from prediction_market_agent.agents.coinflip_agent.deploy import DeployableCoinFlipAgent
-<<<<<<< HEAD
 from prediction_market_agent.agents.think_thoroughly_agent.deploy import (
     DeployableThinkThoroughlyAgent,
-=======
+)
 from prediction_market_agent.agents.known_outcome_agent.deploy import (
     DeployableKnownOutcomeAgent,
->>>>>>> bb64fe5d
 )
 
 
 class RunnableAgent(str, Enum):
     coinflip = "coinflip"
-<<<<<<< HEAD
     think_thoroughly = "think_thoroughly"
-=======
     knownoutcome = "knownoutcome"
->>>>>>> bb64fe5d
 
 
 RUNNABLE_AGENTS = {
     RunnableAgent.coinflip: DeployableCoinFlipAgent,
-<<<<<<< HEAD
     RunnableAgent.think_thoroughly: DeployableThinkThoroughlyAgent,
-=======
     RunnableAgent.knownoutcome: DeployableKnownOutcomeAgent,
->>>>>>> bb64fe5d
 }
 
 
