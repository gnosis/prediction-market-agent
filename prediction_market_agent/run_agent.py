--- conflicted
+++ resolved
@@ -138,11 +138,8 @@
     prophet_claude35_sonnet = "prophet_claude35_sonnet"
     advanced_agent = "advanced_agent"
     gptr_agent = "gptr_agent"
-<<<<<<< HEAD
     gptr_agent_highest_liquidity = "gptr_agent_highest_liquidity"
-=======
     logprobs_agent = "logprobs_agent"
->>>>>>> b38b3991
 
 
 RUNNABLE_AGENTS: dict[RunnableAgent, type[DeployableAgent]] = {
