--- conflicted
+++ resolved
@@ -35,18 +35,6 @@
     think_thoroughly = "think_thoroughly"
     knownoutcome = "knownoutcome"
     microchain = "microchain"
-<<<<<<< HEAD
-    # Mechs
-    mech_prediction_online = "mech_prediction-online"
-    mech_prediction_offline = "mech_prediction-offline"
-    mech_prediction_online_sme = "mech_prediction-online-sme"
-    mech_prediction_offline_sme = "mech_prediction-offline-sme"
-    mech_prediction_request_rag = "mech_prediction-request-rag"
-    mech_prediction_request_reasoning = "mech_prediction-request-reasoning"
-    mech_prediction_url_cot = "mech_prediction-url-cot"
-    mech_prediction_with_research_bold = "mech_prediction-with-research-bold"
-=======
->>>>>>> 55177e67
     # Social media (Farcaster + Twitter)
     social_media = "social_media"
 
@@ -57,17 +45,6 @@
     RunnableAgent.think_thoroughly: DeployableThinkThoroughlyAgent,
     RunnableAgent.knownoutcome: DeployableKnownOutcomeAgent,
     RunnableAgent.microchain: DeployableMicrochainAgent,
-<<<<<<< HEAD
-    RunnableAgent.mech_prediction_online: DeployablePredictionOnlineAgent,
-    RunnableAgent.mech_prediction_offline: DeployablePredictionOfflineAgent,
-    RunnableAgent.mech_prediction_online_sme: DeployablePredictionOnlineSMEAgent,
-    RunnableAgent.mech_prediction_offline_sme: DeployablePredictionOfflineSMEAgent,
-    RunnableAgent.mech_prediction_request_rag: DeployablePredictionRequestRAGAgent,
-    RunnableAgent.mech_prediction_request_reasoning: DeployablePredictionRequestReasoningAgent,
-    RunnableAgent.mech_prediction_url_cot: DeployablePredictionUrlCotAgent,
-    RunnableAgent.mech_prediction_with_research_bold: DeployablePredictionWithResearchBoldAgent,
-=======
->>>>>>> 55177e67
     RunnableAgent.social_media: DeployableSocialMediaAgent,
 }
 
