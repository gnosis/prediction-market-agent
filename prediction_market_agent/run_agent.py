--- conflicted
+++ resolved
@@ -35,7 +35,6 @@
     think_thoroughly = "think_thoroughly"
     knownoutcome = "knownoutcome"
     microchain = "microchain"
-<<<<<<< HEAD
     # Mechs
     mech_prediction_online = "mech_prediction-online"
     mech_prediction_offline = "mech_prediction-offline"
@@ -45,8 +44,6 @@
     mech_prediction_request_reasoning = "mech_prediction-request-reasoning"
     mech_prediction_url_cot = "mech_prediction-url-cot"
     mech_prediction_with_research_bold = "mech_prediction-with-research-bold"
-=======
->>>>>>> 69567851
     # Social media (Farcaster + Twitter)
     social_media = "social_media"
 
@@ -57,7 +54,6 @@
     RunnableAgent.think_thoroughly: DeployableThinkThoroughlyAgent,
     RunnableAgent.knownoutcome: DeployableKnownOutcomeAgent,
     RunnableAgent.microchain: DeployableMicrochainAgent,
-<<<<<<< HEAD
     RunnableAgent.mech_prediction_online: DeployablePredictionOnlineAgent,
     RunnableAgent.mech_prediction_offline: DeployablePredictionOfflineAgent,
     RunnableAgent.mech_prediction_online_sme: DeployablePredictionOnlineSMEAgent,
@@ -66,8 +62,6 @@
     RunnableAgent.mech_prediction_request_reasoning: DeployablePredictionRequestReasoningAgent,
     RunnableAgent.mech_prediction_url_cot: DeployablePredictionUrlCotAgent,
     RunnableAgent.mech_prediction_with_research_bold: DeployablePredictionWithResearchBoldAgent,
-=======
->>>>>>> 69567851
     RunnableAgent.social_media: DeployableSocialMediaAgent,
 }
 
