--- conflicted
+++ resolved
@@ -1,10 +1,6 @@
-<<<<<<< HEAD
-from enum import Enum
-=======
 import typing as t
 from enum import Enum
 from string import Template
->>>>>>> 64fb851e
 
 from langchain.chains.summarize import load_summarize_chain
 from langchain_core.documents import Document
@@ -13,13 +9,7 @@
 from prediction_market_agent_tooling.markets.agent_market import AgentMarket
 from prediction_market_agent_tooling.markets.markets import MarketType
 
-<<<<<<< HEAD
-from prediction_market_agent.agents.microchain_agent.memory import (
-    MemoryContainer,
-)
-=======
 from prediction_market_agent.agents.microchain_agent.memory import MemoryContainer
->>>>>>> 64fb851e
 from prediction_market_agent.utils import APIKeys
 
 
@@ -29,13 +19,9 @@
     MICROCHAIN_AGENT_STREAMLIT = "microchain-streamlit-app"
 
     @staticmethod
-<<<<<<< HEAD
-    def microchain_task_from_market(market_type: MarketType):
-=======
     def microchain_task_from_market(
         market_type: MarketType,
     ) -> "LongTermMemoryTaskIdentifier":
->>>>>>> 64fb851e
         if market_type == MarketType.OMEN:
             return LongTermMemoryTaskIdentifier.MICROCHAIN_AGENT_OMEN
         else:
@@ -58,8 +44,6 @@
 MEMORIES:
 {memories}
 """
-<<<<<<< HEAD
-=======
 
 EXTRACT_REASONINGS_TEMPLATE = """
 You are an agent that trades in prediction markets. You have a collection of memories that record your
@@ -72,26 +56,17 @@
 MEMORIES:
 {memories}
 """
->>>>>>> 64fb851e
 
 
 def market_is_saturated(market: AgentMarket) -> bool:
     return market.current_p_yes > 0.95 or market.current_p_no > 0.95
 
 
-<<<<<<< HEAD
-def memories_to_learnings(memories: list[MemoryContainer], model: str) -> str:
-    """
-    Synthesize the memories into an intelligible summary that represents the
-    past learnings.
-    """
-=======
 def _summarize_learnings(
     memories: t.Sequence[MemoryContainer],
     prompt_template: PromptTemplate,
     model: str = "gpt-4o-2024-05-13",
 ) -> str:
->>>>>>> 64fb851e
     llm = ChatOpenAI(
         temperature=0,
         model=model,
@@ -99,11 +74,7 @@
     )
     summary_chain = load_summarize_chain(
         llm=llm,
-<<<<<<< HEAD
-        prompt=PromptTemplate.from_template(MEMORIES_TO_LEARNINGS_TEMPLATE),
-=======
         prompt=prompt_template,
->>>>>>> 64fb851e
         document_variable_name="memories",
         chain_type="stuff",
         verbose=False,
@@ -111,9 +82,6 @@
 
     memory_docs = [Document(page_content=str(m)) for m in memories]
     summary: str = summary_chain.run(input_documents=memory_docs)
-<<<<<<< HEAD
-    return summary
-=======
     return summary
 
 
@@ -133,5 +101,4 @@
     past learnings.
     """
     prompt = PromptTemplate.from_template(MEMORIES_TO_LEARNINGS_TEMPLATE)
-    return _summarize_learnings(memories, prompt, model)
->>>>>>> 64fb851e
+    return _summarize_learnings(memories, prompt, model)