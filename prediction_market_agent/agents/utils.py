from datetime import datetime
from enum import Enum
from string import Template

from langchain.chains.summarize import load_summarize_chain
from langchain_core.documents import Document
from langchain_core.prompts import PromptTemplate
from langchain_openai import ChatOpenAI
from prediction_market_agent_tooling.loggers import logger
from prediction_market_agent_tooling.markets.agent_market import AgentMarket
from prediction_market_agent_tooling.markets.markets import MarketType

from prediction_market_agent.agents.microchain_agent.memory import (
    DatedChatMessage,
    SimpleMemoryThinkThoroughly,
)
from prediction_market_agent.utils import APIKeys


class AgentIdentifier(str, Enum):
    THINK_THOROUGHLY = "think-thoroughly-agent"
    MICROCHAIN_AGENT_OMEN = "microchain-agent-deployment-omen"
    MICROCHAIN_AGENT_STREAMLIT = "microchain-streamlit-app"

    @staticmethod
    def microchain_task_from_market(
        market_type: MarketType,
    ) -> "AgentIdentifier":
        if market_type == MarketType.OMEN:
            return AgentIdentifier.MICROCHAIN_AGENT_OMEN
        else:
            raise ValueError(f"Market {market_type} not supported.")


MEMORIES_TO_LEARNINGS_TEMPLATE = """
You are an agent that trades in prediction markets. You are aiming to improve
your strategy over time. You have a collection of memories that record your
actions, and your reasoning behind them.

Analyse the pattern of actions, and very concisely summarise this into a list of
'past learnings'. Consider whether you made good decisions, and if you have made
any mistakes, and what you have learned from them.

Each memory comes with a timestamp. If the memories are clustered into
different times, then make a separate list for each cluster. Refer to each
cluster as a 'Trading Session', and display the range of timestamps for each.

MEMORIES:
{memories}
"""

EXTRACT_REASONINGS_TEMPLATE = """
You are an agent that trades in prediction markets. You have a collection of memories that record your
actions, and your reasoning behind them.

Below you can find a TWEET related to previous trades that you placed. Produce a summary of the reasonings, extracted from the memories, that can explain why the trade was placed.

TWEET: $TWEET

MEMORIES:
{memories}
"""


def market_is_saturated(market: AgentMarket) -> bool:
    return market.current_p_yes > 0.95 or market.current_p_no > 0.95


def _summarize_learnings(
    memories: list[str],
    prompt_template: PromptTemplate,
    model: str = "gpt-4o-2024-05-13",
) -> str:
    llm = ChatOpenAI(
        temperature=0,
        model=model,
<<<<<<< HEAD
        api_key=APIKeys().openai_api_key,
=======
        api_key=APIKeys().openai_api_key_secretstr_v1,
>>>>>>> f13b4e93
    )
    summary_chain = load_summarize_chain(
        llm=llm,
        prompt=prompt_template,
        document_variable_name="memories",
        chain_type="stuff",
        verbose=False,
    )

    memory_docs = [Document(page_content=m) for m in memories]
    summary: str = summary_chain.run(input_documents=memory_docs)
    return summary


def extract_reasonings_to_learnings(
    memories: list[SimpleMemoryThinkThoroughly], tweet: str
) -> str:
    prompt_with_tweet = Template(EXTRACT_REASONINGS_TEMPLATE).substitute(TWEET=tweet)
    return _summarize_learnings(
        [str(m) for m in memories],
        PromptTemplate.from_template(prompt_with_tweet),
    )


def memories_to_learnings(memories: list[DatedChatMessage], model: str) -> str:
    """
    Synthesize the memories into an intelligible summary that represents the
    past learnings.
    """
    prompt = PromptTemplate.from_template(MEMORIES_TO_LEARNINGS_TEMPLATE)
    return _summarize_learnings(
        memories=[str(m) for m in memories],
        prompt_template=prompt,
        model=model,
    )


def get_event_date_from_question(question: str) -> datetime | None:
    llm = ChatOpenAI(
        model="gpt-4-turbo",
        temperature=0.0,
<<<<<<< HEAD
        api_key=APIKeys().openai_api_key,
=======
        api_key=APIKeys().openai_api_key_secretstr_v1,
>>>>>>> f13b4e93
    )
    event_date_str = str(
        llm.invoke(
            f"Extract the event date in the format `%m-%d-%Y` from the following question, don't write anything else, only the event date in the given format: `{question}`"
        ).content
    ).strip("'`\"")

    try:
        event_date = datetime.strptime(event_date_str, "%m-%d-%Y")
    except ValueError:
        logger.error(
            f"Could not extract event date from question `{question}`, got `{event_date_str}`."
        )
        return None

    return event_date<|MERGE_RESOLUTION|>--- conflicted
+++ resolved
@@ -74,11 +74,7 @@
     llm = ChatOpenAI(
         temperature=0,
         model=model,
-<<<<<<< HEAD
-        api_key=APIKeys().openai_api_key,
-=======
         api_key=APIKeys().openai_api_key_secretstr_v1,
->>>>>>> f13b4e93
     )
     summary_chain = load_summarize_chain(
         llm=llm,
@@ -120,11 +116,7 @@
     llm = ChatOpenAI(
         model="gpt-4-turbo",
         temperature=0.0,
-<<<<<<< HEAD
-        api_key=APIKeys().openai_api_key,
-=======
         api_key=APIKeys().openai_api_key_secretstr_v1,
->>>>>>> f13b4e93
     )
     event_date_str = str(
         llm.invoke(
