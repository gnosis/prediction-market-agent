--- conflicted
+++ resolved
@@ -146,7 +146,6 @@
         return utils.parse_result_to_boolean(answer)
 
 
-<<<<<<< HEAD
 class CustomAgentOpenAi(CustomAgent):
     def __init__(self, verbose: bool = True, max_cycles: int = 10):
         super().__init__(
@@ -168,11 +167,4 @@
             ),
             verbose=verbose,
             max_cycles=max_cycles,
-        )
-=======
-if __name__ == "__main__":
-    agent = CustomAgent(verbose=True)
-    agent.answer_binary_market(
-        "Will the price of GNO be above $1000 at the end of the 2024?"
-    )
->>>>>>> 06c58c6d
+        )