from prediction_market_agent_tooling.deploy.agent import DeployableTraderAgent
<<<<<<< HEAD
=======
from prediction_market_agent_tooling.deploy.betting_strategy import (
    BettingStrategy,
    KellyBettingStrategy,
    MaxAccuracyBettingStrategy,
)
>>>>>>> 0903d72d
from prediction_market_agent_tooling.markets.agent_market import AgentMarket
from prediction_market_agent_tooling.markets.data_models import ProbabilisticAnswer
from prediction_market_agent_tooling.markets.markets import MarketType

from prediction_market_agent.agents.think_thoroughly_agent.think_thoroughly_agent import (
    ThinkThoroughlyBase,
    ThinkThoroughlyWithItsOwnResearch,
    ThinkThoroughlyWithPredictionProphetResearch,
)


class DeployableThinkThoroughlyAgentBase(DeployableTraderAgent):
    agent_class: type[ThinkThoroughlyBase]
    model: str
    bet_on_n_markets_per_run = 1
    strategy: BettingStrategy = MaxAccuracyBettingStrategy(bet_amount=1)

    def load(self) -> None:
        self.agent = self.agent_class(
            model=self.model, enable_langfuse=self.enable_langfuse
        )

    def answer_binary_market(self, market: AgentMarket) -> ProbabilisticAnswer | None:
        return self.agent.answer_binary_market(
            market.question, created_time=market.created_time
        )

    def before_process_markets(self, market_type: MarketType) -> None:
        self.agent.update_markets()
        super().before_process_markets(market_type=market_type)


class DeployableThinkThoroughlyAgent(DeployableThinkThoroughlyAgentBase):
    agent_class = ThinkThoroughlyWithItsOwnResearch
    model: str = "gpt-4-turbo-2024-04-09"


class DeployableThinkThoroughlyProphetResearchAgent(DeployableThinkThoroughlyAgentBase):
    agent_class = ThinkThoroughlyWithPredictionProphetResearch
    model: str = "gpt-4-turbo-2024-04-09"


if __name__ == "__main__":
    agent = DeployableThinkThoroughlyAgent(place_bet=False)
    agent.deploy_local(
        market_type=MarketType.OMEN,
        sleep_time=540,
        timeout=180,
    )<|MERGE_RESOLUTION|>--- conflicted
+++ resolved
@@ -1,12 +1,7 @@
 from prediction_market_agent_tooling.deploy.agent import DeployableTraderAgent
-<<<<<<< HEAD
-=======
 from prediction_market_agent_tooling.deploy.betting_strategy import (
-    BettingStrategy,
-    KellyBettingStrategy,
     MaxAccuracyBettingStrategy,
 )
->>>>>>> 0903d72d
 from prediction_market_agent_tooling.markets.agent_market import AgentMarket
 from prediction_market_agent_tooling.markets.data_models import ProbabilisticAnswer
 from prediction_market_agent_tooling.markets.markets import MarketType
@@ -22,7 +17,7 @@
     agent_class: type[ThinkThoroughlyBase]
     model: str
     bet_on_n_markets_per_run = 1
-    strategy: BettingStrategy = MaxAccuracyBettingStrategy(bet_amount=1)
+    strategy = MaxAccuracyBettingStrategy(bet_amount=1)
 
     def load(self) -> None:
         self.agent = self.agent_class(
