from prediction_market_agent_tooling.deploy.agent import DeployableTraderAgent
from prediction_market_agent_tooling.deploy.betting_strategy import (
    BettingStrategy,
    KellyBettingStrategy,
)
from prediction_market_agent_tooling.markets.agent_market import AgentMarket
from prediction_market_agent_tooling.markets.data_models import ProbabilisticAnswer
from prediction_market_agent_tooling.markets.markets import MarketType

from prediction_market_agent.agents.think_thoroughly_agent.think_thoroughly_agent import (
    ThinkThoroughlyBase,
    ThinkThoroughlyWithItsOwnResearch,
    ThinkThoroughlyWithPredictionProphetResearch,
)
from prediction_market_agent.agents.utils import get_maximum_possible_bet_amount
from prediction_market_agent.utils import APIKeys


class DeployableThinkThoroughlyAgentBase(DeployableTraderAgent):
    agent_class: type[ThinkThoroughlyBase]
    model: str
    bet_on_n_markets_per_run = 1

    def load(self) -> None:
        self.agent = self.agent_class(
            model=self.model, enable_langfuse=self.enable_langfuse
        )

    def answer_binary_market(self, market: AgentMarket) -> ProbabilisticAnswer | None:
        return self.agent.answer_binary_market(
            market.question, created_time=market.created_time
        )

    def before_process_markets(self, market_type: MarketType) -> None:
        self.agent.pinecone_handler.insert_all_omen_markets_if_not_exists()
        super().before_process_markets(market_type=market_type)


class DeployableThinkThoroughlyAgent(DeployableThinkThoroughlyAgentBase):
    agent_class = ThinkThoroughlyWithItsOwnResearch
    model: str = "gpt-4-turbo-2024-04-09"

    def get_betting_strategy(self, market: AgentMarket) -> BettingStrategy:
        return KellyBettingStrategy(
            max_bet_amount=get_maximum_possible_bet_amount(
                min_=1, max_=5, trading_balance=market.get_trade_balance(APIKeys())
            ),
            max_price_impact=None,
        )


class DeployableThinkThoroughlyProphetResearchAgent(DeployableThinkThoroughlyAgentBase):
    agent_class = ThinkThoroughlyWithPredictionProphetResearch
    model: str = "gpt-4-turbo-2024-04-09"

    def get_betting_strategy(self, market: AgentMarket) -> BettingStrategy:
        return KellyBettingStrategy(
            max_bet_amount=get_maximum_possible_bet_amount(
                min_=1, max_=5, trading_balance=market.get_trade_balance(APIKeys())
            ),
            max_price_impact=0.4,
        )


if __name__ == "__main__":
<<<<<<< HEAD
    agent = DeployableThinkThoroughlyAgent(place_trades=False)
=======
    agent = DeployableThinkThoroughlyAgent(
        place_trades=False, store_prediction=False, store_trades=False
    )
>>>>>>> 7122b9cf
    agent.deploy_local(
        market_type=MarketType.OMEN,
        sleep_time=540,
        timeout=180,
    )<|MERGE_RESOLUTION|>--- conflicted
+++ resolved
@@ -63,13 +63,9 @@
 
 
 if __name__ == "__main__":
-<<<<<<< HEAD
-    agent = DeployableThinkThoroughlyAgent(place_trades=False)
-=======
     agent = DeployableThinkThoroughlyAgent(
         place_trades=False, store_prediction=False, store_trades=False
     )
->>>>>>> 7122b9cf
     agent.deploy_local(
         market_type=MarketType.OMEN,
         sleep_time=540,
