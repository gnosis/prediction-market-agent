--- conflicted
+++ resolved
@@ -38,22 +38,8 @@
 
         return picked_markets
 
-<<<<<<< HEAD
-    def answer_binary_market(self, market: AgentMarket) -> bool:
-        # The answer has already been determined in `pick_markets` so we just
-        # return it here.
-        result = self.agent.answer_binary_market(market.question)
-        return (
-            True
-            if result and result.decision == "y"
-            else False
-            if result and result.decision == "n"
-            else should_not_happen()
-        )
-=======
     def answer_binary_market(self, market: AgentMarket) -> Answer | None:
         return self.agent.answer_binary_market(market.question)
->>>>>>> fec8c23b
 
 
 if __name__ == "__main__":
