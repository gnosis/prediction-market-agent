--- conflicted
+++ resolved
@@ -50,11 +50,7 @@
         max_workers: int,
         agent_name: str,
     ) -> None:
-<<<<<<< HEAD
-        self.agent = CrewAIAgentSubquestions(self.langfuse_wrapper)
-=======
-        self.agent = DeployableThinkThoroughlyAgent().agent
->>>>>>> 1f62cc62
+        self.agent = DeployableThinkThoroughlyAgent(self.langfuse_wrapper).agent
         super().__init__(agent_name=agent_name, max_workers=max_workers)
 
     def predict(self, market_question: str) -> Prediction:
