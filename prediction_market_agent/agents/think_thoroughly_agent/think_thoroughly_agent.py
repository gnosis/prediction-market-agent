--- conflicted
+++ resolved
@@ -534,7 +534,6 @@
         research_report: str | None = None,
     ) -> Answer:
         api_keys = APIKeys()
-<<<<<<< HEAD
         report = (
             research_report
             or prophet_research(
@@ -542,15 +541,8 @@
                 model=self.model,
                 openai_api_key=api_keys.openai_api_key,
                 tavily_api_key=api_keys.tavily_api_key,
+                tavily_storage=TavilyStorage(agent_id=self.identifier),
             ).report
-=======
-        research = research_report or prophet_research(
-            goal=question,
-            model=self.model,
-            openai_api_key=api_keys.openai_api_key,
-            tavily_api_key=api_keys.tavily_api_key,
-            tavily_storage=TavilyStorage(agent_id=self.identifier),
->>>>>>> 66545558
         )
         return super().generate_final_decision(
             question=question,
