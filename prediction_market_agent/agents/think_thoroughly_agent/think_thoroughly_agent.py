import typing as t
from abc import ABC
from uuid import UUID, uuid4

import tenacity
from crewai import Agent, Crew, Process, Task
from langchain_community.tools.tavily_search import TavilySearchResults
from langchain_community.utilities.tavily_search import TavilySearchAPIWrapper
from langchain_core.callbacks import (
    AsyncCallbackManagerForToolRun,
    CallbackManagerForToolRun,
)
from langchain_core.language_models import BaseChatModel
from langchain_core.pydantic_v1 import SecretStr
from langchain_openai import ChatOpenAI
from prediction_market_agent_tooling.deploy.agent import initialize_langfuse
from prediction_market_agent_tooling.loggers import logger
from prediction_market_agent_tooling.markets.data_models import ProbabilisticAnswer
from prediction_market_agent_tooling.markets.omen.omen_subgraph_handler import (
    OmenSubgraphHandler,
)
from prediction_market_agent_tooling.tools.langfuse_ import langfuse_context, observe
from prediction_market_agent_tooling.tools.parallelism import par_generator, par_map
from prediction_market_agent_tooling.tools.utils import DatetimeUTC, utcnow
from pydantic import BaseModel
from pydantic_ai import Agent as PydanticAIAgent
from pydantic_ai.models import KnownModelName
from pydantic_ai.models.openai import OpenAIModel
from pydantic_ai.providers.openai import OpenAIProvider
from pydantic_ai.settings import ModelSettings

from prediction_market_agent.agents.identifiers import (
    THINK_THOROUGHLY,
    THINK_THOROUGHLY_PROPHET,
    AgentIdentifier,
)
from prediction_market_agent.agents.microchain_agent.memory import AnswerWithScenario
from prediction_market_agent.agents.think_thoroughly_agent.models import (
    CorrelatedMarketInput,
)
from prediction_market_agent.agents.think_thoroughly_agent.prompts import (
    CREATE_HYPOTHETICAL_SCENARIOS_FROM_SCENARIO_PROMPT,
    CREATE_REQUIRED_CONDITIONS_PROMPT,
    FINAL_DECISION_PROMPT,
    FINAL_DECISION_WITH_RESEARCH_PROMPT,
    LIST_OF_SCENARIOS_OUTPUT,
    PROBABILITY_CLASS_OUTPUT,
    PROBABILITY_FOR_ONE_OUTCOME_PROMPT,
    RESEARCH_OUTCOME_OUTPUT,
    RESEARCH_OUTCOME_PROMPT,
    RESEARCH_OUTCOME_WITH_PREVIOUS_OUTPUTS_PROMPT,
)
from prediction_market_agent.agents.utils import get_event_date_from_question
from prediction_market_agent.db.long_term_memory_table_handler import (
    LongTermMemoryTableHandler,
)
from prediction_market_agent.db.pinecone_handler import PineconeHandler
from prediction_market_agent.tools.openai_utils import OpenAIModel, get_openai_provider
from prediction_market_agent.tools.prediction_prophet.research import (
    prophet_make_prediction,
    prophet_research,
)
from prediction_market_agent.utils import APIKeys, disable_crewai_telemetry


class Scenarios(BaseModel):
    scenarios: list[str]


class TavilySearchResultsThatWillThrow(TavilySearchResults):
    @tenacity.retry(
        stop=tenacity.stop_after_attempt(3),
        wait=tenacity.wait_fixed(1),
        reraise=True,
    )
    def _run(
        self,
        query: str,
        run_manager: CallbackManagerForToolRun | None = None,
    ) -> tuple[list[dict[str, str]] | str, dict[t.Hashable, t.Any]]:
        """
        Use the tool.
        Throws an exception if it occurs, instead stringifying it.
        """
        raw_results = self.api_wrapper.raw_results(
            query,
            self.max_results,
        )
        return self.api_wrapper.clean_results(raw_results["results"]), raw_results

    @tenacity.retry(
        stop=tenacity.stop_after_attempt(3),
        wait=tenacity.wait_fixed(1),
        reraise=True,
    )
    async def _arun(
        self,
        query: str,
        run_manager: AsyncCallbackManagerForToolRun | None = None,
    ) -> tuple[list[dict[str, str]] | str, dict[t.Hashable, t.Any]]:
        """
        Use the tool asynchronously.
        Throws an exception if it occurs, instead stringifying it.
        """
        raw_results = await self.api_wrapper.raw_results_async(
            query,
            self.max_results,
        )
        return self.api_wrapper.clean_results(raw_results["results"]), raw_results


class ThinkThoroughlyBase(ABC):
    identifier: AgentIdentifier
    model: KnownModelName
    model_for_generate_prediction_for_one_outcome: KnownModelName

    def __init__(self, enable_langfuse: bool, memory: bool = True) -> None:
        self.enable_langfuse = enable_langfuse
        self.subgraph_handler = OmenSubgraphHandler()
        self.pinecone_handler = PineconeHandler()
        self.memory = memory
        self._long_term_memory = (
            LongTermMemoryTableHandler.from_agent_identifier(self.identifier)
            if self.memory
            else None
        )

        disable_crewai_telemetry()  # To prevent telemetry from being sent to CrewAI

    @staticmethod
    def _get_current_date() -> str:
        return utcnow().strftime("%Y-%m-%d")

    def save_answer_to_long_term_memory(
        self, answer_with_scenario: AnswerWithScenario
    ) -> None:
        if not self._long_term_memory:
            logger.info(
                "Did not save answer to long term memory since it was not initialized."
            )
            return

        self._long_term_memory.save_answer_with_scenario(answer_with_scenario)

    @staticmethod
    def _get_researcher(model: str) -> Agent:
        langfuse_callback = langfuse_context.get_current_langchain_handler()
        return Agent(
            role="Research Analyst",
            goal="Research and report on some future event, giving high quality and nuanced analysis",
            backstory=f"Current date is {ThinkThoroughlyBase._get_current_date()}. You are a senior research analyst who is adept at researching and reporting on future events.",
            verbose=True,
            allow_delegation=False,
            tools=[ThinkThoroughlyBase._build_tavily_search()],
            llm=ThinkThoroughlyBase._build_llm(model),
            callbacks=[langfuse_callback] if langfuse_callback else None,
        )

    @staticmethod
    def _get_predictor(model: str) -> Agent:
        langfuse_callback = langfuse_context.get_current_langchain_handler()
        return Agent(
            role="Professional Gambler",
            goal="Predict, based on some research you are presented with, whether or not a given event will occur",
            backstory=f"Current date is {ThinkThoroughlyBase._get_current_date()}. You are a professional gambler who is adept at predicting and betting on the outcomes of future events.",
            verbose=True,
            allow_delegation=False,
            llm=ThinkThoroughlyBase._build_llm(model),
            callbacks=[langfuse_callback] if langfuse_callback else None,
        )

    @staticmethod
    def _build_tavily_search() -> TavilySearchResultsThatWillThrow:
        api_key = SecretStr(APIKeys().tavily_api_key.get_secret_value())
        api_wrapper = TavilySearchAPIWrapper(tavily_api_key=api_key)
        return TavilySearchResultsThatWillThrow(api_wrapper=api_wrapper)

    @staticmethod
    def _build_llm(model: str) -> BaseChatModel:
        keys = APIKeys()
        # ToDo - Add Langfuse callback handler here once integration becomes clear (see
        #  https://github.com/gnosis/prediction-market-agent/issues/107)
        llm = ChatOpenAI(
            model=model,
            api_key=keys.openai_api_key_secretstr_v1,
            temperature=0.0,
        )
        return llm

    @observe()
    def get_required_conditions(self, question: str) -> Scenarios:
        researcher = self._get_researcher(self.model)

        create_required_conditions = Task(
            description=CREATE_REQUIRED_CONDITIONS_PROMPT,
            expected_output=LIST_OF_SCENARIOS_OUTPUT,
            output_pydantic=Scenarios,
            agent=researcher,
        )

        report_crew = Crew(agents=[researcher], tasks=[create_required_conditions])
        scenarios: Scenarios = report_crew.kickoff(
            inputs={"scenario": question, "n_scenarios": 3}
        )

        logger.info(f"Created conditional scenarios: {scenarios.scenarios}")
        return scenarios

    @observe()
    def get_hypohetical_scenarios(self, question: str) -> Scenarios:
        researcher = self._get_researcher(self.model)

        create_scenarios_task = Task(
            description=CREATE_HYPOTHETICAL_SCENARIOS_FROM_SCENARIO_PROMPT,
            expected_output=LIST_OF_SCENARIOS_OUTPUT,
            output_pydantic=Scenarios,
            agent=researcher,
        )

        report_crew = Crew(agents=[researcher], tasks=[create_scenarios_task])
        scenarios: Scenarios = report_crew.kickoff(
            inputs={"scenario": question, "n_scenarios": 5}
        )

        # Add the original question if it wasn't included by the LLM.
        if question not in scenarios.scenarios:
            scenarios.scenarios.append(question)

        logger.info(f"Created possible hypothetical scenarios: {scenarios.scenarios}")
        return scenarios

    @staticmethod
    def generate_prediction_for_one_outcome(
        unique_id: UUID,
        model: KnownModelName,
        scenario: str,
        original_question: str,
        previous_scenarios_and_answers: (
            list[tuple[str, AnswerWithScenario]] | None
        ) = None,
    ) -> AnswerWithScenario | None:
        raise NotImplementedError("This method should be implemented in the subclass.")

    @observe()
    def get_correlated_markets(self, question: str) -> list[CorrelatedMarketInput]:
        nearest_questions = self.pinecone_handler.find_nearest_questions_with_threshold(
            5, text=question
        )

        markets = par_map(
            items=[q.market_address for q in nearest_questions],
            func=lambda market_address: OmenSubgraphHandler().get_omen_market_by_market_id(
                market_id=market_address
            ),
        )
        return [CorrelatedMarketInput.from_omen_market(market) for market in markets]

    @observe()
    def generate_final_decision(
        self,
        question: str,
        scenarios_with_probabilities: list[t.Tuple[str, AnswerWithScenario]],
        created_time: DatetimeUTC | None,
        research_report: str | None = None,
    ) -> ProbabilisticAnswer:
        predictor = self._get_predictor(self.model)

        task_final_decision = Task(
            description=(
                FINAL_DECISION_PROMPT
                if not research_report
                else FINAL_DECISION_WITH_RESEARCH_PROMPT
            ),
            agent=predictor,
            expected_output=PROBABILITY_CLASS_OUTPUT,
            output_pydantic=ProbabilisticAnswer,
        )

        crew = Crew(agents=[predictor], tasks=[task_final_decision], verbose=2)

        correlated_markets = self.get_correlated_markets(question)

        event_date = get_event_date_from_question(question)
        n_remaining_days = (event_date - utcnow()).days if event_date else "Unknown"
        n_market_open_days = (
            (utcnow() - created_time).days if created_time else "Unknown"
        )
        logger.info(
            f"Event date is {event_date} and {n_remaining_days} days remaining. Market is already open for {n_market_open_days} days."
        )

        logger.info(
            f"Starting to generate final decision for '{question}' based on {len(scenarios_with_probabilities)=} and {len(correlated_markets)=}."
        )

        inputs = {
            "scenarios_with_probabilities": "\n".join(
                f"- Scenario '{s}' has probability of happening {a.p_yes * 100:.2f}% with confidence {a.confidence * 100:.2f}%, because {a.reasoning}"
                for s, a in scenarios_with_probabilities
            ),
            "number_of_scenarios": len(scenarios_with_probabilities),
            "scenario_to_assess": question,
            "correlated_markets": "\n".join(
                f"- Market '{m.question_title}' has {m.current_p_yes * 100:.2f}% probability of happening"
                for m in correlated_markets
            ),
            "n_remaining_days": n_remaining_days,
            "n_market_open_days": n_market_open_days,
        }
        if research_report:
            inputs["research_report"] = research_report
        output: ProbabilisticAnswer = crew.kickoff(inputs=inputs)
        answer_with_scenario = AnswerWithScenario.build_from_probabilistic_answer(
            output, scenario=question, question=question
        )
        self.save_answer_to_long_term_memory(answer_with_scenario)
        logger.info(
            f"The final prediction has p_yes={output.p_yes}, p_no={output.p_no}, and confidence={output.confidence}"
        )
        return output

    @observe()
    def answer_binary_market(
        self,
        question: str,
        n_iterations: int = 1,
        created_time: DatetimeUTC | None = None,
    ) -> ProbabilisticAnswer | None:
        hypothetical_scenarios = self.get_hypohetical_scenarios(question)
        conditional_scenarios = self.get_required_conditions(question)

        unique_id = uuid4()
        observe_unique_id(unique_id)

        scenarios_with_probs: list[tuple[str, AnswerWithScenario]] = []
        for iteration in range(n_iterations):
            # If n_ierations is > 1, the agent will generate predictions for
            # each scenario multiple times, taking into account the previous
            # predictions. i.e. the probabilities are adjusted iteratively.
            logger.info(
                f"Starting to generate predictions for each scenario, iteration {iteration + 1} / {n_iterations}."
            )

            all_scenarios = (
                hypothetical_scenarios.scenarios + conditional_scenarios.scenarios
            )
            sub_predictions = par_generator(
                items=[
                    (
                        self.enable_langfuse,
                        unique_id,
                        self.model_for_generate_prediction_for_one_outcome,
                        scenario,
                        question,
                        scenarios_with_probs,
                        self.generate_prediction_for_one_outcome,
                    )
                    for scenario in all_scenarios
                ],
                func=process_scenario,
            )

            scenarios_with_probs = []
            for scenario, prediction in sub_predictions:
                if prediction is None:
                    logger.warning(f"Could not generate prediction for '{scenario}'.")
                    continue
                scenarios_with_probs.append((scenario, prediction))
                logger.info(
                    f"'{scenario}' has prediction {prediction.p_yes * 100:.2f}% chance of being True, because: '{prediction.reasoning}'"
                )
                self.save_answer_to_long_term_memory(prediction)

            if len(scenarios_with_probs) < len(all_scenarios) / 2:
                raise ValueError(
                    f"Too many of sub_predictions have failed, stopping the agent. Got only {len(scenarios_with_probs)} out of {len(all_scenarios)}."
                )

        final_answer = self.generate_final_decision(
            question, scenarios_with_probs, created_time=created_time
        )
        return final_answer


class ThinkThoroughlyWithItsOwnResearch(ThinkThoroughlyBase):
    identifier = THINK_THOROUGHLY
    model = "gpt-4-turbo-2024-04-09"
    model_for_generate_prediction_for_one_outcome = "gpt-4-turbo-2024-04-09"

    @staticmethod
    def generate_prediction_for_one_outcome(
        unique_id: UUID,
        model: KnownModelName,
        scenario: str,
        original_question: str,
        previous_scenarios_and_answers: (
            list[tuple[str, AnswerWithScenario]] | None
        ) = None,
    ) -> AnswerWithScenario | None:
        observe_unique_id(unique_id)

        researcher = ThinkThoroughlyWithItsOwnResearch._get_researcher(model)
        predictor = ThinkThoroughlyWithItsOwnResearch._get_predictor(model)

        task_research_one_outcome = Task(
            description=(
                RESEARCH_OUTCOME_PROMPT
                if not previous_scenarios_and_answers
                else RESEARCH_OUTCOME_WITH_PREVIOUS_OUTPUTS_PROMPT
            ),
            agent=researcher,
            expected_output=RESEARCH_OUTCOME_OUTPUT,
        )
        task_create_probability_for_one_outcome = Task(
            description=PROBABILITY_FOR_ONE_OUTCOME_PROMPT,
            expected_output=PROBABILITY_CLASS_OUTPUT,
            agent=predictor,
            output_pydantic=ProbabilisticAnswer,
            context=[task_research_one_outcome],
        )
        crew = Crew(
            agents=[researcher, predictor],
            tasks=[task_research_one_outcome, task_create_probability_for_one_outcome],
            verbose=2,
            process=Process.sequential,
        )

        inputs = {"sentence": scenario}
        if previous_scenarios_and_answers:
            inputs["previous_scenarios_with_probabilities"] = "\n".join(
                f"- Scenario '{s}' has probability of happening {a.p_yes * 100:.2f}% with confidence {a.confidence * 100:.2f}%, because {a.reasoning}"
                for s, a in previous_scenarios_and_answers
            )

        output: ProbabilisticAnswer = crew.kickoff(inputs=inputs)

        if (
            task_research_one_outcome.tools_errors > 0
            or task_create_probability_for_one_outcome.tools_errors > 0
        ):
            logger.warning(
                f"Could not retrieve reasonable prediction for '{scenario}' because of errors in the tools"
            )
            return None

        answer_with_scenario = AnswerWithScenario.build_from_probabilistic_answer(
            output, scenario=scenario, question=original_question
        )
        return answer_with_scenario


class ThinkThoroughlyWithPredictionProphetResearch(ThinkThoroughlyBase):
    identifier = THINK_THOROUGHLY_PROPHET
    model = "gpt-4-turbo-2024-04-09"
    model_for_generate_prediction_for_one_outcome = "gpt-4o-2024-08-06"

    @staticmethod
    def build_pydantic_ai_agent(
        model: KnownModelName, temperature: float = 0.7
    ) -> PydanticAIAgent:
        api_keys = APIKeys()
        provider = OpenAIProvider(api_key=api_keys.openai_api_key.get_secret_value())
        
        return PydanticAIAgent(
            OpenAIModel(
                model,
                provider=provider,
            ),
            model_settings=ModelSettings(temperature=temperature),
        )

    @staticmethod
    def generate_prediction_for_one_outcome(
        unique_id: UUID,
        model: KnownModelName,
        scenario: str,
        original_question: str,
        previous_scenarios_and_answers: (
            list[tuple[str, AnswerWithScenario]] | None
        ) = None,
    ) -> AnswerWithScenario | None:
        observe_unique_id(unique_id)

        if previous_scenarios_and_answers:
            raise ValueError(
                "This agent does not support generating predictions with previous scenarios and answers in mind."
            )

        api_keys = APIKeys()
        agent = ThinkThoroughlyWithPredictionProphetResearch.build_pydantic_ai_agent(
            model=model
        )
        research = prophet_research(
            goal=scenario,
            initial_subqueries_limit=0,  # This agent is making his own subqueries, so we don't need to generate another ones in the research part.
            max_results_per_search=5,
            min_scraped_sites=2,
<<<<<<< HEAD
            agent=agent,
=======
            agent=PydanticAIAgent(
                OpenAIModel(
                    model,
                    provider=get_openai_provider(api_keys.openai_api_key),
                ),
                model_settings=ModelSettings(temperature=0.7),
            ),
>>>>>>> fa746477
            openai_api_key=api_keys.openai_api_key,
            tavily_api_key=api_keys.tavily_api_key,
        )

        prediction = prophet_make_prediction(
            market_question=scenario,
            additional_information=research.report,
<<<<<<< HEAD
            agent=agent,
=======
            agent=PydanticAIAgent(
                OpenAIModel(
                    model,
                    provider=get_openai_provider(api_keys.openai_api_key),
                ),
                model_settings=ModelSettings(temperature=LLM_SUPER_LOW_TEMPERATURE),
            ),
>>>>>>> fa746477
            include_reasoning=True,
        )

        if prediction is None:
            logger.warning(
                f"ThinkThoroughlyWithPredictionProhpetResearch didn't generate prediction for '{scenario}'."
            )
            return None

        return AnswerWithScenario(
            scenario=scenario,
            original_question=original_question,
            p_yes=prediction.p_yes,
            confidence=prediction.confidence,
            reasoning=prediction.reasoning,
        )

    def generate_final_decision(
        self,
        question: str,
        scenarios_with_probabilities: list[t.Tuple[str, AnswerWithScenario]],
        created_time: DatetimeUTC | None,
        research_report: str | None = None,
    ) -> ProbabilisticAnswer:
        api_keys = APIKeys()
        agent = ThinkThoroughlyWithPredictionProphetResearch.build_pydantic_ai_agent(
            model=self.model
        )
        report = (
            research_report
            or prophet_research(
                goal=question,
<<<<<<< HEAD
                agent=agent,
=======
                agent=PydanticAIAgent(
                    OpenAIModel(
                        self.model,
                        provider=get_openai_provider(api_keys.openai_api_key),
                    ),
                    model_settings=ModelSettings(temperature=0.7),
                ),
>>>>>>> fa746477
                openai_api_key=api_keys.openai_api_key,
                tavily_api_key=api_keys.tavily_api_key,
            ).report
        )
        return super().generate_final_decision(
            question=question,
            scenarios_with_probabilities=scenarios_with_probabilities,
            created_time=created_time,
            research_report=report,
        )


def observe_unique_id(unique_id: UUID) -> None:
    # Used to mark the parent procses and its children with the same unique_id, so that we can link them together in Langfuse.
    langfuse_context.update_current_observation(
        metadata={
            "unique_id": str(unique_id),
        }
    )


def process_scenario(
    inputs: tuple[
        bool,
        UUID,
        KnownModelName,
        str,
        str,
        list[tuple[str, AnswerWithScenario]] | None,
        t.Callable[
            [
                UUID,
                KnownModelName,
                str,
                str,
                list[tuple[str, AnswerWithScenario]] | None,
            ],
            AnswerWithScenario | None,
        ],
    ],
) -> tuple[str, AnswerWithScenario | None]:
    # Needs to be a normal function outside of class, because `lambda` and `self` aren't pickable for processpool executor,
    # and process pool executor is required, because ChromaDB isn't thread-safe.
    # Input arguments needs to be as a single tuple, because par_generator requires a single argument.
    (
        enable_langfuse,
        unique_id,
        model,
        scenario,
        original_question,
        scenarios_with_probs,
        process_function,
    ) = inputs
    # Reset Langfuse, as this is executed as a separate process and Langfuse isn't thread-safe.
    initialize_langfuse(enable_langfuse)
    try:
        result = observe(name="process_scenario")(process_function)(
            unique_id, model, scenario, original_question, scenarios_with_probs
        )
    except Exception as e:
        # Log only as warning, because ThinkThoroughly is generating a lot of scenarios and it can happen that some of them will fail for any random error.
        # If too many of them fail, it will be logged as error and we will know.
        logger.warning(f"Error in `process_scenario` subprocess: {str(e)}")
        result = None
    return (scenario, result)<|MERGE_RESOLUTION|>--- conflicted
+++ resolved
@@ -21,12 +21,14 @@
 )
 from prediction_market_agent_tooling.tools.langfuse_ import langfuse_context, observe
 from prediction_market_agent_tooling.tools.parallelism import par_generator, par_map
-from prediction_market_agent_tooling.tools.utils import DatetimeUTC, utcnow
+from prediction_market_agent_tooling.tools.utils import (
+    LLM_SUPER_LOW_TEMPERATURE,
+    DatetimeUTC,
+    utcnow,
+)
 from pydantic import BaseModel
 from pydantic_ai import Agent as PydanticAIAgent
 from pydantic_ai.models import KnownModelName
-from pydantic_ai.models.openai import OpenAIModel
-from pydantic_ai.providers.openai import OpenAIProvider
 from pydantic_ai.settings import ModelSettings
 
 from prediction_market_agent.agents.identifiers import (
@@ -292,7 +294,6 @@
         logger.info(
             f"Starting to generate final decision for '{question}' based on {len(scenarios_with_probabilities)=} and {len(correlated_markets)=}."
         )
-
         inputs = {
             "scenarios_with_probabilities": "\n".join(
                 f"- Scenario '{s}' has probability of happening {a.p_yes * 100:.2f}% with confidence {a.confidence * 100:.2f}%, because {a.reasoning}"
@@ -455,21 +456,6 @@
     model_for_generate_prediction_for_one_outcome = "gpt-4o-2024-08-06"
 
     @staticmethod
-    def build_pydantic_ai_agent(
-        model: KnownModelName, temperature: float = 0.7
-    ) -> PydanticAIAgent:
-        api_keys = APIKeys()
-        provider = OpenAIProvider(api_key=api_keys.openai_api_key.get_secret_value())
-        
-        return PydanticAIAgent(
-            OpenAIModel(
-                model,
-                provider=provider,
-            ),
-            model_settings=ModelSettings(temperature=temperature),
-        )
-
-    @staticmethod
     def generate_prediction_for_one_outcome(
         unique_id: UUID,
         model: KnownModelName,
@@ -487,17 +473,12 @@
             )
 
         api_keys = APIKeys()
-        agent = ThinkThoroughlyWithPredictionProphetResearch.build_pydantic_ai_agent(
-            model=model
-        )
+
         research = prophet_research(
             goal=scenario,
             initial_subqueries_limit=0,  # This agent is making his own subqueries, so we don't need to generate another ones in the research part.
             max_results_per_search=5,
             min_scraped_sites=2,
-<<<<<<< HEAD
-            agent=agent,
-=======
             agent=PydanticAIAgent(
                 OpenAIModel(
                     model,
@@ -505,17 +486,12 @@
                 ),
                 model_settings=ModelSettings(temperature=0.7),
             ),
->>>>>>> fa746477
             openai_api_key=api_keys.openai_api_key,
             tavily_api_key=api_keys.tavily_api_key,
         )
-
         prediction = prophet_make_prediction(
             market_question=scenario,
             additional_information=research.report,
-<<<<<<< HEAD
-            agent=agent,
-=======
             agent=PydanticAIAgent(
                 OpenAIModel(
                     model,
@@ -523,7 +499,6 @@
                 ),
                 model_settings=ModelSettings(temperature=LLM_SUPER_LOW_TEMPERATURE),
             ),
->>>>>>> fa746477
             include_reasoning=True,
         )
 
@@ -549,16 +524,10 @@
         research_report: str | None = None,
     ) -> ProbabilisticAnswer:
         api_keys = APIKeys()
-        agent = ThinkThoroughlyWithPredictionProphetResearch.build_pydantic_ai_agent(
-            model=self.model
-        )
         report = (
             research_report
             or prophet_research(
                 goal=question,
-<<<<<<< HEAD
-                agent=agent,
-=======
                 agent=PydanticAIAgent(
                     OpenAIModel(
                         self.model,
@@ -566,7 +535,6 @@
                     ),
                     model_settings=ModelSettings(temperature=0.7),
                 ),
->>>>>>> fa746477
                 openai_api_key=api_keys.openai_api_key,
                 tavily_api_key=api_keys.tavily_api_key,
             ).report
