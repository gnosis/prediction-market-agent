from datetime import datetime
from enum import Enum

from langchain.prompts import ChatPromptTemplate
from langchain_core.callbacks import Callbacks
from langchain_openai import ChatOpenAI
from loguru import logger
from prediction_market_agent_tooling.gtypes import Probability
from prediction_market_agent_tooling.tools.utils import utcnow
from pydantic import BaseModel

from prediction_market_agent.tools.web_scrape.basic_summary import _summary
from prediction_market_agent.tools.web_scrape.markdown import web_scrape
from prediction_market_agent.tools.web_search.tavily import web_search
from prediction_market_agent.utils import APIKeys, completion_str_to_json


class Result(str, Enum):
    """
    With perfect information, a binary question should have one of three answers:
    YES, NO, or KNOWN_UNKNOWABLE:

    - Will the sun rise tomorrow? YES
    - Will the Bradley Cooper win best actor at the 2024 oscars by 01/04/2024? NO (because the event has already happened, and Cillian Murphy won)
    - Will over 360 pople have died while climbing Mount Everest by 1st Jan 2028? KNOWN_UNKNOWABLE (because the closing date has not happened yet, and we cannot predict the outcome with reasoanable certainty)

    but since the agent's information is based on web scraping, and is therefore
    imperfect, we allow it to defer answering definitively via the UNKNOWN result.
    """

    YES = "YES"
    NO = "NO"
    KNOWN_UNKNOWABLE = "KNOWN_UNKNOWABLE"
    UNKNOWN = "UNKNOWN"

    def to_p_yes(self) -> Probability:
        if self is Result.YES:
            return Probability(1.0)
        elif self is Result.NO:
            return Probability(0.0)
        else:
            raise ValueError("Unexpected result")

    def to_boolean(self) -> bool:
        if self is Result.YES:
            return True
        elif self is Result.NO:
            return False
        else:
            raise ValueError("Unexpected result")

    @property
    def is_known(self) -> bool:
        return self in [Result.YES, Result.NO]


class KnownOutcomeOutput(BaseModel):
    result: Result
    reasoning: str

    def has_known_result(self) -> bool:
        return self.result.is_known


HAS_QUESTION_HAPPENED_IN_THE_PAST_PROMPT = """
The current date is {date_str}. Your goal is to assert if a QUESTION references an event that is already finished (according to the current date and time) or if it will still take place in a later date. 

For example, you should return 1 if given the event "Will Bitcoin have reached the price of $100 by 30 March 2023?", since the event ends on a data prior to the current date.

Your answer MUST be an integer and follow the logic below:
- If the event is already finished, return 1
- If the event has not yet finished, return 0
- If you are not sure, return -1

Answer with the single 1, 0 or -1 only, and nothing else.

[QUESTION]
"{question}"
"""

GENERATE_SEARCH_QUERY_PROMPT = """
The current date is {date_str}. You are trying to determine whether the answer
to the following question has a definite answer. Generate a web search query
based on the question to find relevant information.

"{question}"

For example, if the question is:

"Will Arsenal reach the Champions League semi-finals on 19 March 2025?"

You might generate the following search query:

"Champions League semi-finals draw 2025"

Answer with the single prompt only, and nothing else.
"""


ANSWER_FROM_WEBSCRAPE_PROMPT = """
The current date is {date_str}. You are an expert researcher trying to answer a
question based on information scraped from the web. The question is:

```
{question}
```

The information you have scraped from the web is:

```
{scraped_content}
```

You goal is to determine whether the answer can be inferred with a reasonable
degree of certainty from the scraped web content. Answer in json format with the
following fields:
- "result": "<RESULT>",
- "reasoning": "<REASONING>",

where <REASONING> is a free text field containing your reasoning, and <RESULT>
is a multiple-choice field containing only one of 'YES' (if the answer to the
question is yes), 'NO' (if the answer to the question is no), 'KNOWN_UNKNOWABLE'
(if we can answer with a reasonable degree of certainty from the web-scraped
information that the question cannot be answered either way for the time being),
or 'UNKNOWN' if you are unable to give one of the above answers with a
reasonable degree of certainty from the web-scraped information. Your answer
should only contain this json string, and nothing else.

If the question is of the format: "Will X happen by Y?" then the result should
be as follows:
- If X has already happened, the result is 'YES'.
- If not-X has already happened, the result is 'NO'.
- If X has been announced to happen after Y, result 'NO'.
- If you are confident that none of the above are the case, and the result will only be knowable in the future, or not at all, the result is 'KNOWN_UNKNOWABLE'.
- Otherwise, the result is 'UNKNOWN'.

If the question is of the format: "Will X happen on Y?" then the result should
be as follows:
- If something has happened that necessarily prevents X from happening on Y, the result is 'NO'.
- If you are confident that nothing has happened that necessarily prevents X from happening on Y, the result is 'KNOWN_UNKNOWABLE'.
- Otherwise, the result is 'UNKNOWN'.
"""


def summarize_if_required(content: str, model: str, question: str) -> str:
    """
    If the content is too long to fit in the model's context, summarize it.
    """
    if model == "gpt-3.5-turbo-0125":  # 16k context length
        max_length = 10000
    elif model == "gpt-4-1106-preview":  # 128k context length
        max_length = 100000
    else:
        raise ValueError(
            f"Unknown model `{model}`, please add him to the `summarize_if_required` function."
        )

    if len(content) > max_length:
        return _summary(content=content, objective=question, separators=["  "])
    else:
        return content


def has_question_event_happened_in_the_past(
    model: str, question: str, callbacks: Callbacks
) -> bool:
    """Asks the model if the event referenced by the question has finished (given the
    current date) (returning 1), if the event has not yet finished (returning 0) or
     if it cannot be sure (returning -1)."""
    date_str = utcnow().strftime("%Y-%m-%d %H:%M:%S %Z")
    llm = ChatOpenAI(
        model=model,
        temperature=0.0,
        api_key=APIKeys().openai_api_key.get_secret_value(),
        callbacks=callbacks,
    )
    prompt = ChatPromptTemplate.from_template(
        template=HAS_QUESTION_HAPPENED_IN_THE_PAST_PROMPT
    ).format_messages(
        date_str=date_str,
        question=question,
    )
    answer = str(llm.invoke(prompt).content)
    try:
        parsed_answer = int(answer)
        if parsed_answer == 1:
            return True
    except Exception as e:
        logger.error(
            f"Exception occured, cannot assert if title happened in the past because of '{e}'."
        )

    return False


<<<<<<< HEAD
def get_known_outcome(
    model: str, question: str, max_tries: int, callbacks: Callbacks = None
) -> Answer:
=======
def get_known_outcome(model: str, question: str, max_tries: int) -> KnownOutcomeOutput:
>>>>>>> fec8c23b
    """
    In a loop, perform web search and scrape to find if the answer to the
    question is known. Break if the answer is found, or after a certain number
    of tries, and no definite answer is found, return an 'unknown' answer.
    """
    tries = 0
    date_str = datetime.now().strftime("%d %B %Y")
    previous_urls = []
    llm = ChatOpenAI(
        model=model,
        temperature=0.4,
        api_key=APIKeys().openai_api_key.get_secret_value(),
        callbacks=callbacks,
    )
    while tries < max_tries:
        search_prompt = ChatPromptTemplate.from_template(
            template=GENERATE_SEARCH_QUERY_PROMPT
        ).format_messages(date_str=date_str, question=question)
        logger.debug(f"Invoking LLM for the prompt '{search_prompt[0]}'")
        search_query = str(llm.invoke(search_prompt).content).strip('"')
        logger.debug(f"Searching web for the search query '{search_query}'")
        search_results = web_search(query=search_query, max_results=5)
        if not search_results:
            raise ValueError("No search results found.")

        for result in search_results:
            if result.url in previous_urls:
                continue
            previous_urls.append(result.url)

            scraped_content = web_scrape(url=result.url)
            scraped_content = summarize_if_required(
                content=scraped_content, model=model, question=question
            )

            prompt = ChatPromptTemplate.from_template(
                template=ANSWER_FROM_WEBSCRAPE_PROMPT
            ).format_messages(
                date_str=date_str,
                question=question,
                scraped_content=scraped_content,
            )
            answer = str(llm.invoke(prompt).content)
            parsed_answer = KnownOutcomeOutput.model_validate(
                completion_str_to_json(answer)
            )

            if parsed_answer.result is not Result.UNKNOWN:
                return parsed_answer

        tries += 1

    return KnownOutcomeOutput(result=Result.UNKNOWN, reasoning="Max tries exceeded.")<|MERGE_RESOLUTION|>--- conflicted
+++ resolved
@@ -193,13 +193,9 @@
     return False
 
 
-<<<<<<< HEAD
 def get_known_outcome(
     model: str, question: str, max_tries: int, callbacks: Callbacks = None
-) -> Answer:
-=======
-def get_known_outcome(model: str, question: str, max_tries: int) -> KnownOutcomeOutput:
->>>>>>> fec8c23b
+) -> KnownOutcomeOutput:
     """
     In a loop, perform web search and scrape to find if the answer to the
     question is known. Break if the answer is found, or after a certain number
