--- conflicted
+++ resolved
@@ -171,11 +171,7 @@
     llm = ChatOpenAI(
         model=model,
         temperature=0.0,
-<<<<<<< HEAD
-        api_key=APIKeys().openai_api_key,
-=======
         api_key=APIKeys().openai_api_key_secretstr_v1,
->>>>>>> f13b4e93
         callbacks=callbacks,
     )
     prompt = ChatPromptTemplate.from_template(
@@ -211,11 +207,7 @@
     llm = ChatOpenAI(
         model=model,
         temperature=0.0,
-<<<<<<< HEAD
-        api_key=APIKeys().openai_api_key,
-=======
         api_key=APIKeys().openai_api_key_secretstr_v1,
->>>>>>> f13b4e93
         callbacks=callbacks,
     )
     while tries < max_tries:
