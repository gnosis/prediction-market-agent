import time
import typing as t
from datetime import timedelta

from dotenv import load_dotenv
from prediction_market_agent_tooling.benchmark.agents import AbstractBenchmarkedAgent
from prediction_market_agent_tooling.benchmark.benchmark import Benchmarker
from prediction_market_agent_tooling.benchmark.utils import Prediction
from prediction_market_agent_tooling.deploy.constants import (
    NO_OUTCOME_LOWERCASE_IDENTIFIER,
    YES_OUTCOME_LOWERCASE_IDENTIFIER,
)
from prediction_market_agent_tooling.gtypes import OutcomeStr, Probability
from prediction_market_agent_tooling.loggers import logger
from prediction_market_agent_tooling.markets.data_models import (
    CategoricalProbabilisticAnswer,
    ProbabilisticAnswer,
)
from prediction_market_agent_tooling.markets.market_fees import MarketFees
from prediction_market_agent_tooling.markets.markets import AgentMarket
from prediction_market_agent_tooling.tools.utils import check_not_none, utcnow
from pydantic import BaseModel

from prediction_market_agent.agents.known_outcome_agent.known_outcome_agent import (
    Result,
    get_known_outcome,
)


class QuestionWithKnownOutcome(BaseModel):
    url: t.Optional[str] = None
    question: str
    result: Result
    notes: t.Optional[str] = None

    def build_probabilities(self) -> t.Dict[OutcomeStr, Probability]:
        probs = {}
        if self.result is Result.YES:
            probs[OutcomeStr(YES_OUTCOME_LOWERCASE_IDENTIFIER)] = Probability(1.0)
            probs[OutcomeStr(NO_OUTCOME_LOWERCASE_IDENTIFIER)] = Probability(0.0)
        elif self.result is Result.NO:
            probs[OutcomeStr(YES_OUTCOME_LOWERCASE_IDENTIFIER)] = Probability(0.0)
            probs[OutcomeStr(NO_OUTCOME_LOWERCASE_IDENTIFIER)] = Probability(1.0)
        else:
            probs[OutcomeStr(YES_OUTCOME_LOWERCASE_IDENTIFIER)] = Probability(0.5)
<<<<<<< HEAD
            probs[OutcomeStr(NO_OUTCOME_LOWERCASE_IDENTIFIER)] = Probability(1.5)
=======
            probs[OutcomeStr(NO_OUTCOME_LOWERCASE_IDENTIFIER)] = Probability(0.5)
>>>>>>> 6785c3ff
        return probs

    def to_market(self) -> AgentMarket:
        return AgentMarket(
            url=self.url if self.url else "",
            id=self.question,
            question=self.question,
            description=None,
            probabilities=self.build_probabilities(),
            volume=None,
            created_time=None,
            close_time=utcnow() + timedelta(days=1),
            resolution=None,
            outcomes=[OutcomeStr("YES"), OutcomeStr("NO")],
            outcome_token_pool=None,
            fees=MarketFees.get_zero_fees(),
        )


class KnownOutcomeAgent(AbstractBenchmarkedAgent):
    def __init__(
        self,
        agent_name: str,
        max_workers: int,
        model: str,
        max_tries: int,
    ) -> None:
        self.max_tries = max_tries
        super().__init__(agent_name=agent_name, max_workers=max_workers, model=model)

    def predict(self, market_question: str) -> Prediction:
        outcome = get_known_outcome(
            model=check_not_none(self.model),
            question=market_question,
            max_tries=self.max_tries,
        )
        logger.info(
            f"Answered {market_question=} with {outcome.result=}, {outcome.reasoning=}"
        )
        if not outcome.has_known_result():
            return Prediction(
                is_predictable=False,
                outcome_prediction=None,
            )
        else:
            return Prediction(
                is_predictable=True,
                outcome_prediction=CategoricalProbabilisticAnswer.from_probabilistic_answer(
                    ProbabilisticAnswer(
                        p_yes=outcome.result.to_p_yes(),
                        confidence=1.0,
                    ),
                ),
            )


if __name__ == "__main__":
    load_dotenv()
    tomorrow_str = (utcnow() + timedelta(days=1)).strftime("%d %B %Y")
    next_year = (utcnow() + timedelta(365)).year
    year_after_next = (utcnow() + timedelta(365 * 2)).year

    # Fetch questions from existing markets, or make some up, where the
    # outcome is known.
    qs_with_known_outcome: list[QuestionWithKnownOutcome] = [
        QuestionWithKnownOutcome(
            question=f"Will 'Barbie' win a 2024 Academy Award for best original song by {tomorrow_str}?",
            url="https://aiomen.eth.limo/#/0xceb2a4ecc217cab440acf60737a9fcfd6d3fbf4b",
            result=Result.YES,
            notes="Happened on 10th March 2024.",
        ),
        QuestionWithKnownOutcome(
            question=f"Will the 2024 Oscars winner for Best Picture be announced by {tomorrow_str}?",
            url="https://aiomen.eth.limo/#/0xb88e4507709148e096bcdfb861b17db7b4d54e6b",
            result=Result.YES,
            notes="Happened on 10th March 2024.",
        ),
        QuestionWithKnownOutcome(
            question=f"Will Donald Trump officially become the GOP nominee for the 2024 presidential elections by {tomorrow_str}?",
            url="https://aiomen.eth.limo/#/0x859a6b465ee1e4a73aab0f2da4428c6255da466c",
            result=Result.YES,
            notes="Happened on 10th March 2024.",
        ),
        QuestionWithKnownOutcome(
            question=f"Will the jury deliver a verdict on James Crumbley's 'bad parenting' case on {tomorrow_str}?",
            url="https://aiomen.eth.limo/#/0xe55171beda0d60fd45092ff8bf93d5cb566a2510",
            result=Result.NO,
            notes="The verdict was announced on 15th March 2024.",
        ),
        QuestionWithKnownOutcome(
            question=f"Will Liverpool win the premier league title for the season starting in {next_year} by {tomorrow_str}?",
            result=Result.NO,
            notes="The result will not be known until next year.",
        ),
        QuestionWithKnownOutcome(
            question=f"Will Lewis Hamilton win the {next_year}/{year_after_next} F1 drivers champtionship?",
            result=Result.KNOWN_UNKNOWABLE,
            notes="Outcome is uncertain.",
        ),
        QuestionWithKnownOutcome(
            question=f"Will the cost of grain in the Spain increase by 20% by 19 July {next_year}?",
            result=Result.KNOWN_UNKNOWABLE,
            notes="Outcome is uncertain.",
        ),
        QuestionWithKnownOutcome(
            question=f"Will over 360 pople have died while climbing Mount Everest by 1st Jan {year_after_next}?",
            result=Result.KNOWN_UNKNOWABLE,
            notes="Outcome is uncertain.",
        ),
    ]

    benchmarker = Benchmarker(
        markets=[q.to_market() for q in qs_with_known_outcome],
        agents=[
            KnownOutcomeAgent(
                agent_name="known_outcome",
                model="gpt-4-1106-preview",
                max_tries=3,
                max_workers=1,
            ),
        ],
    )
    benchmarker.run_agents()
    md = benchmarker.generate_markdown_report()

    output = f"./known_outcome_agent_benchmark_report.{int(time.time())}.md"
    with open(output, "w") as f:
        logger.info(f"Writing benchmark report to: {output}")
        f.write(md)

    # Check all predictions are correct, i.e. mean-squared-error == 0
    metrics = benchmarker.compute_metrics()
    assert metrics["MSE for `p_yes`"][0] == 0.0<|MERGE_RESOLUTION|>--- conflicted
+++ resolved
@@ -43,11 +43,7 @@
             probs[OutcomeStr(NO_OUTCOME_LOWERCASE_IDENTIFIER)] = Probability(1.0)
         else:
             probs[OutcomeStr(YES_OUTCOME_LOWERCASE_IDENTIFIER)] = Probability(0.5)
-<<<<<<< HEAD
-            probs[OutcomeStr(NO_OUTCOME_LOWERCASE_IDENTIFIER)] = Probability(1.5)
-=======
             probs[OutcomeStr(NO_OUTCOME_LOWERCASE_IDENTIFIER)] = Probability(0.5)
->>>>>>> 6785c3ff
         return probs
 
     def to_market(self) -> AgentMarket:
