import getpass
from decimal import Decimal

from prediction_market_agent_tooling.config import APIKeys
from prediction_market_agent_tooling.deploy.agent import DeployableAgent
from prediction_market_agent_tooling.deploy.constants import OWNER_KEY
from prediction_market_agent_tooling.gtypes import SecretStr, private_key_type
from prediction_market_agent_tooling.markets.agent_market import AgentMarket
from prediction_market_agent_tooling.markets.data_models import BetAmount, Currency
from prediction_market_agent_tooling.markets.markets import MarketType
from prediction_market_agent_tooling.tools.utils import (
    get_current_git_commit_sha,
    get_current_git_url,
)
from prediction_market_agent_tooling.tools.web3_utils import verify_address

from prediction_market_agent.agents.known_outcome_agent.known_outcome_agent import (
    Result,
    get_known_outcome,
    has_question_event_happened_in_the_past,
)


def market_is_saturated(market: AgentMarket) -> bool:
    return market.p_yes > 0.95 or market.p_no > 0.95


class DeployableKnownOutcomeAgent(DeployableAgent):
    model = "gpt-4-1106-preview"

    def load(self) -> None:
        self.markets_with_known_outcomes: dict[str, Result] = {}

    def pick_markets(self, markets: list[AgentMarket]) -> list[AgentMarket]:
        picked_markets: list[AgentMarket] = []
        for market in markets:
            # Assume very high probability markets are already known, and have
            # been correctly bet on, and therefore the value of betting on them
            # is low.
<<<<<<< HEAD
            print(f"Looking at market {market.id=} {market.question=}")
            if not market_is_saturated(market=market):
                print(f"Predicting market {market.id=} {market.question=}")
                try:
                    answer = get_known_outcome(
                        model=self.model,
                        question=market.question,
                        max_tries=3,
                    )
                except Exception as e:
                    print(
                        f"Error: Failed to predict market {market.id=} {market.question=}: {e}"
                    )
                    continue
=======
            if not market_is_saturated(
                market=market
            ) and has_question_event_happened_in_the_past(
                model=self.model, question=market.question
            ):
                answer = get_known_outcome(
                    model=self.model,
                    question=market.question,
                    max_tries=3,
                )
>>>>>>> 2a7a8b96
                if answer.has_known_outcome():
                    print(
                        f"Picking market {market.id=} {market.question=} with answer {answer.result=}"
                    )
                    picked_markets.append(market)
                    self.markets_with_known_outcomes[market.id] = answer.result

                    # Return as soon as we have picked a market, because otherwise it will take too long and we will run out of time in GCP Function (540s timeout)
                    # TODO: After PMAT is updated in this repository, we can return `None` in `answer_binary_market` method and PMAT won't place the bet.
                    # So we can move this logic out of `pick_markets` into `answer_binary_market`, and simply process as many bets as we have time for.
                    return picked_markets

            else:
                print(
                    f"Skipping market {market.id=} {market.question=}, because it is already saturated."
                )

        return picked_markets

    def answer_binary_market(self, market: AgentMarket) -> bool:
        # The answer has already been determined in `pick_markets` so we just
        # return it here.
        return self.markets_with_known_outcomes[market.id].to_boolean()

    def calculate_bet_amount(self, answer: bool, market: AgentMarket) -> BetAmount:
        if market.currency == Currency.xDai:
            return BetAmount(amount=Decimal(0.1), currency=Currency.xDai)
        else:
            raise NotImplementedError("This agent only supports xDai markets")


if __name__ == "__main__":
    agent = DeployableKnownOutcomeAgent()
    agent.deploy_gcp(
        repository=f"git+{get_current_git_url()}@{get_current_git_commit_sha()}",
        market_type=MarketType.OMEN,
        labels={OWNER_KEY: getpass.getuser()},
        secrets={
            "TAVILY_API_KEY": "GNOSIS_AI_TAVILY_API_KEY:latest",
        },
        memory=1024,
        api_keys=APIKeys(
            BET_FROM_ADDRESS=verify_address(
                "0xb611A9f02B318339049264c7a66ac3401281cc3c"
            ),
            BET_FROM_PRIVATE_KEY=private_key_type("EVAN_OMEN_BETTER_0_PKEY:latest"),
            OPENAI_API_KEY=SecretStr("EVAN_OPENAI_API_KEY:latest"),
            MANIFOLD_API_KEY=None,
        ),
        cron_schedule="0 */12 * * *",
        timeout=540,
    )<|MERGE_RESOLUTION|>--- conflicted
+++ resolved
@@ -37,9 +37,12 @@
             # Assume very high probability markets are already known, and have
             # been correctly bet on, and therefore the value of betting on them
             # is low.
-<<<<<<< HEAD
             print(f"Looking at market {market.id=} {market.question=}")
-            if not market_is_saturated(market=market):
+            if not market_is_saturated(
+                market=market
+            ) and has_question_event_happened_in_the_past(
+                model=self.model, question=market.question
+            ):
                 print(f"Predicting market {market.id=} {market.question=}")
                 try:
                     answer = get_known_outcome(
@@ -52,18 +55,6 @@
                         f"Error: Failed to predict market {market.id=} {market.question=}: {e}"
                     )
                     continue
-=======
-            if not market_is_saturated(
-                market=market
-            ) and has_question_event_happened_in_the_past(
-                model=self.model, question=market.question
-            ):
-                answer = get_known_outcome(
-                    model=self.model,
-                    question=market.question,
-                    max_tries=3,
-                )
->>>>>>> 2a7a8b96
                 if answer.has_known_outcome():
                     print(
                         f"Picking market {market.id=} {market.question=} with answer {answer.result=}"
