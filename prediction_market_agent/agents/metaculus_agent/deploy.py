--- conflicted
+++ resolved
@@ -60,17 +60,11 @@
         # Otherwise all markets on Metaculus are fine.
         return True
 
-<<<<<<< HEAD
-    def build_random_probabilistic_answer(self) -> ProbabilisticAnswer:
-        return ProbabilisticAnswer(
-            p_yes=Probability(0.5),
-=======
     def build_fixed_probabilistic_answer(
         self, p_yes: Probability = Probability(0.5)
     ) -> ProbabilisticAnswer:
         return ProbabilisticAnswer(
             p_yes=p_yes,
->>>>>>> 6785c3ff
             reasoning="Just a test.",
             confidence=0.5,
         )
@@ -81,19 +75,6 @@
         ), "Just making mypy happy. It's true thanks to the check in the `run` method via `supported_markets`."
         logger.info(f"Answering market {market.id}, question: {market.question}")
 
-<<<<<<< HEAD
-        if not self.dummy_prediction:
-            full_question = f"""Question: {market.question}
-Question's description: {market.description}
-Question's fine print: {market.fine_print} 
-Question's resolution criteria: {market.resolution_criteria}"""
-            prediction = self.agent.agent.predict(full_question)
-            if prediction.outcome_prediction is None:
-                return self.build_random_probabilistic_answer()
-            return prediction.outcome_prediction.to_probabilistic_answer()
-        else:
-            return self.build_random_probabilistic_answer()
-=======
         if self.dummy_prediction:
             return self.build_fixed_probabilistic_answer()
 
@@ -106,5 +87,4 @@
             prediction.outcome_prediction.to_probabilistic_answer()
             if prediction.outcome_prediction is not None
             else None
-        )
->>>>>>> 6785c3ff
+        )