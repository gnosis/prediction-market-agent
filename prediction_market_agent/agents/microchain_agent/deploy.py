--- conflicted
+++ resolved
@@ -1,8 +1,5 @@
 import abc
-<<<<<<< HEAD
-=======
 import time
->>>>>>> 966066ba
 
 from microchain import Agent
 from prediction_market_agent_tooling.deploy.agent import DeployableAgent
@@ -44,10 +41,7 @@
     model = SupportedModel.gpt_4o
     max_iterations: int | None = 50
     import_actions_from_memory = 0
-<<<<<<< HEAD
-=======
     sleep_between_iterations = 0
->>>>>>> 966066ba
     identifier: AgentIdentifier
     functions_config: FunctionsConfig
 
@@ -133,32 +127,6 @@
                 if agent.system_prompt != initial_formatted_system_prompt:
                     prompt_handler.save_prompt(get_editable_prompt_from_agent(agent))
             iteration += 1
-<<<<<<< HEAD
-
-        if goal_manager:
-            goal = check_not_none(goal)
-            goal_evaluation = goal_manager.evaluate_goal_progress(
-                goal=goal,
-                chat_history=ChatHistory.from_list_of_dicts(agent.history),
-            )
-            goal_manager.save_evaluated_goal(
-                goal=goal,
-                evaluation=goal_evaluation,
-            )
-            agent.history.append(
-                ChatMessage(
-                    role="user",
-                    content=f"# Goal evaluation\n{goal_evaluation}",
-                ).model_dump()
-            )
-            save_agent_history(
-                agent=agent,
-                long_term_memory=long_term_memory,
-                initial_system_prompt=initial_formatted_system_prompt,
-                save_last_n=1,
-            )
-
-=======
             logger.info(f"{self.__class__.__name__} iteration {iteration} completed.")
             if self.sleep_between_iterations:
                 logger.info(
@@ -205,7 +173,6 @@
             save_last_n=1,
         )
 
->>>>>>> 966066ba
 
 class DeployableMicrochainAgent(DeployableMicrochainAgentAbstract):
     identifier = AgentIdentifier.MICROCHAIN_AGENT_OMEN
