from enum import Enum

from eth_typing import ChecksumAddress
from microchain import (
    LLM,
    Agent,
    Engine,
    Function,
    FunctionResult,
    OpenAIChatGenerator,
    ReplicateLlama31ChatGenerator,
    StepOutput,
)
from microchain.functions import Reasoning, Stop
from prediction_market_agent_tooling.markets.markets import MarketType
from prediction_market_agent_tooling.tools.utils import should_not_happen

from prediction_market_agent.agents.microchain_agent.agent_functions import (
    AGENT_FUNCTIONS,
)
from prediction_market_agent.agents.microchain_agent.blockchain.contract_class_converter import (
    ContractClassConverter,
)
from prediction_market_agent.agents.microchain_agent.blockchain.models import (
    AbiItemStateMutabilityEnum,
)
from prediction_market_agent.agents.microchain_agent.call_api import API_FUNCTIONS
from prediction_market_agent.agents.microchain_agent.code_functions import (
    CODE_FUNCTIONS,
)
from prediction_market_agent.agents.microchain_agent.jobs_functions import JOB_FUNCTIONS
from prediction_market_agent.agents.microchain_agent.learning_functions import (
    LEARNING_FUNCTIONS,
)
from prediction_market_agent.agents.microchain_agent.market_functions import (
    MARKET_FUNCTIONS,
)
from prediction_market_agent.agents.microchain_agent.memory_functions import (
    RememberPastActions,
)
from prediction_market_agent.agents.microchain_agent.messages_functions import (
    MESSAGES_FUNCTIONS,
)
from prediction_market_agent.agents.microchain_agent.omen_functions import (
    OMEN_FUNCTIONS,
)
from prediction_market_agent.agents.microchain_agent.prompts import (
    FunctionsConfig,
    build_full_unformatted_system_prompt,
    extract_updatable_system_prompt,
)
<<<<<<< HEAD
=======
from prediction_market_agent.agents.microchain_agent.search_functions import (
    SEARCH_FUNCTIONS,
)
>>>>>>> c6840be7
from prediction_market_agent.agents.microchain_agent.sending_functions import (
    SENDING_FUNCTIONS,
)
from prediction_market_agent.agents.microchain_agent.twitter_functions import (
    TWITTER_FUNCTIONS,
)
from prediction_market_agent.db.long_term_memory_table_handler import (
    LongTermMemoryTableHandler,
)
from prediction_market_agent.db.prompt_table_handler import PromptTableHandler
from prediction_market_agent.utils import APIKeys


class SupportedModel(str, Enum):
    gpt_4o = "gpt-4o-2024-08-06"
    gpt_4_turbo = "gpt-4-turbo"
    llama_31_instruct = "meta/meta-llama-3.1-405b-instruct"

    @property
    def is_openai(self) -> bool:
        return "gpt-" in self.value

    @property
    def is_replicate(self) -> bool:
        return self in [SupportedModel.llama_31_instruct]


def replicate_model_to_tokenizer(model: SupportedModel) -> str:
    if model == SupportedModel.llama_31_instruct:
        return "tokenizers/replicate_llama_31_405b"
    else:
        raise ValueError(f"Unsupported model: {model}")


def build_functions_from_smart_contract(
    keys: APIKeys, contract_address: ChecksumAddress, contract_name: str
) -> list[Function]:
    functions = []

    contract_class_converter = ContractClassConverter(
        contract_address=contract_address, contract_name=contract_name
    )
    function_types_to_classes = (
        contract_class_converter.create_classes_from_smart_contract()
    )

    view_classes = function_types_to_classes[AbiItemStateMutabilityEnum.VIEW]
    functions.extend([clz() for clz in view_classes])

    payable_classes = function_types_to_classes[AbiItemStateMutabilityEnum.PAYABLE]
    non_payable_classes = function_types_to_classes[
        AbiItemStateMutabilityEnum.NON_PAYABLE
    ]
    for clz in payable_classes + non_payable_classes:
        functions.append(clz(keys=keys))

    return functions


def build_agent_functions(
    agent: Agent,
    market_type: MarketType,
    keys: APIKeys,
    allow_stop: bool,
    long_term_memory: LongTermMemoryTableHandler | None,
    model: str,
    functions_config: FunctionsConfig,
) -> list[Function]:
    functions = []

    functions.append(Reasoning())
    if allow_stop:
        functions.append(Stop())

    if functions_config.include_agent_functions:
        functions.extend([f(agent=agent) for f in AGENT_FUNCTIONS])

    if functions_config.include_universal_functions:
        functions.extend([f() for f in API_FUNCTIONS])
        functions.extend([f() for f in CODE_FUNCTIONS])
        functions.extend([f() for f in SEARCH_FUNCTIONS])

    if functions_config.include_job_functions:
        functions.extend([f(market_type=market_type, keys=keys) for f in JOB_FUNCTIONS])

    if functions_config.include_learning_functions:
        functions.extend([f() for f in LEARNING_FUNCTIONS])

    if functions_config.include_trading_functions:
        functions.extend(
            [f(market_type=market_type, keys=keys) for f in MARKET_FUNCTIONS]
        )
        if market_type == MarketType.OMEN:
            functions.extend([f() for f in OMEN_FUNCTIONS])

    if functions_config.include_sending_functions:
        functions.extend(f() for f in SENDING_FUNCTIONS)

    if functions_config.include_twitter_functions:
        functions.extend(f() for f in TWITTER_FUNCTIONS)

    if functions_config.include_messages_functions:
        functions.extend(f() for f in MESSAGES_FUNCTIONS)

    if long_term_memory:
        functions.append(
            RememberPastActions(long_term_memory=long_term_memory, model=model)
        )

    return functions


def build_agent(
    keys: APIKeys,
    market_type: MarketType,
    model: SupportedModel,
    unformatted_system_prompt: str,
    functions_config: FunctionsConfig,
    enable_langfuse: bool,
    api_base: str = "https://api.openai.com/v1",
    long_term_memory: LongTermMemoryTableHandler | None = None,
    allow_stop: bool = True,
    bootstrap: str | None = None,
    raise_on_error: bool = True,
) -> Agent:
    engine = Engine()
    generator = (
        OpenAIChatGenerator(
            model=model.value,
            api_key=keys.openai_api_key.get_secret_value(),
            api_base=api_base,
            temperature=0.7,
            enable_langfuse=enable_langfuse,
        )
        if model.is_openai
        else (
            ReplicateLlama31ChatGenerator(
                model=model.value,
                tokenizer_pretrained_model_name_or_path=replicate_model_to_tokenizer(
                    model
                ),
                api_key=keys.replicate_api_key.get_secret_value(),
                enable_langfuse=enable_langfuse,
            )
            if model.is_replicate
            else should_not_happen()
        )
    )

    if raise_on_error:
        # Define a callback that raises an if an iteration of `agent.run` fails
        def step_end_callback(agent: Agent, step_output: StepOutput) -> None:
            if step_output.result == FunctionResult.ERROR:
                raise Exception(step_output.output)

        on_iteration_step = step_end_callback
    else:
        on_iteration_step = None

    agent = Agent(
        llm=LLM(generator=generator),
        engine=engine,
        on_iteration_step=on_iteration_step,
        enable_langfuse=enable_langfuse,
    )

    for f in build_agent_functions(
        agent=agent,
        market_type=market_type,
        keys=keys,
        allow_stop=allow_stop,
        long_term_memory=long_term_memory,
        model=model,
        functions_config=functions_config,
    ):
        engine.register(f)

    agent.max_tries = 3

    agent.system_prompt = unformatted_system_prompt.format(
        engine_help=agent.engine.help
    )
    if bootstrap:
        agent.bootstrap = [bootstrap]
    return agent


def get_unformatted_system_prompt(
    unformatted_prompt: str, prompt_table_handler: PromptTableHandler | None
) -> str:
    # Restore the prompt from a historical session, replacing the editable part with it.
    if prompt_table_handler:
        if historical_prompt := prompt_table_handler.fetch_latest_prompt():
            return build_full_unformatted_system_prompt(historical_prompt.prompt)

    # If no historical prompt is found, return the original prompt.
    return unformatted_prompt


def save_agent_history(
    long_term_memory: LongTermMemoryTableHandler,
    agent: Agent,
    initial_system_prompt: str,
) -> None:
    """
    Save the agent's history to the long-term memory. But first, restore the
    system prompt to its initial state. This is necessary because the some
    functions may have changed the system prompt during the agent's run.
    """
    # Save off the most up-to-date, or 'head' system prompt
    head_system_prompt = agent.history[0]

    # Restore the system prompt to its initial state
    agent.history[0] = dict(role="system", content=initial_system_prompt)
    long_term_memory.save_history(agent.history)

    # Restore the head system prompt
    agent.history[0] = head_system_prompt


def get_editable_prompt_from_agent(agent: Agent) -> str:
    return extract_updatable_system_prompt(str(agent.system_prompt))


def get_functions_summary_list(engine: Engine) -> str:
    return "\n".join(
        [f"- {fname}: {f.description}" for fname, f in engine.functions.items()]
    )<|MERGE_RESOLUTION|>--- conflicted
+++ resolved
@@ -49,12 +49,9 @@
     build_full_unformatted_system_prompt,
     extract_updatable_system_prompt,
 )
-<<<<<<< HEAD
-=======
 from prediction_market_agent.agents.microchain_agent.search_functions import (
     SEARCH_FUNCTIONS,
 )
->>>>>>> c6840be7
 from prediction_market_agent.agents.microchain_agent.sending_functions import (
     SENDING_FUNCTIONS,
 )
