import typer
from microchain import LLM, Agent, Engine, Function, OpenAIChatGenerator
from microchain.functions import Reasoning, Stop
from prediction_market_agent_tooling.markets.markets import MarketType

from prediction_market_agent.agents.microchain_agent.agent_functions import (
    AGENT_FUNCTIONS,
)
from prediction_market_agent.agents.microchain_agent.learning_functions import (
    LEARNING_FUNCTIONS,
)
from prediction_market_agent.agents.microchain_agent.market_functions import (
    MARKET_FUNCTIONS,
)
from prediction_market_agent.agents.microchain_agent.memory_functions import (
    RememberPastActions,
)
from prediction_market_agent.agents.microchain_agent.omen_functions import (
    OMEN_FUNCTIONS,
)
from prediction_market_agent.agents.microchain_agent.prompt_handler import PromptHandler
from prediction_market_agent.agents.microchain_agent.prompts import (
    NON_UPDATABLE_DIVIDOR,
    TRADING_AGENT_BOOTSTRAP,
    TRADING_AGENT_SYSTEM_PROMPT,
)
<<<<<<< HEAD
from prediction_market_agent.agents.utils import LongTermMemoryTaskIdentifier
from prediction_market_agent.db.long_term_memory_table_handler import (
    LongTermMemoryTableHandler,
)
from prediction_market_agent.db.prompt_table_handler import PromptTableHandler
=======
from prediction_market_agent.agents.utils import AgentIdentifier
>>>>>>> 6554c148
from prediction_market_agent.utils import APIKeys


def build_agent_functions(
    agent: Agent,
    market_type: MarketType,
    allow_stop: bool,
    long_term_memory: LongTermMemoryTableHandler | None,
    model: str,
) -> list[Function]:
    functions = []

    functions.append(Reasoning())
    if allow_stop:
        functions.append(Stop())

    functions.extend([f() for f in LEARNING_FUNCTIONS])
    functions.extend([f(agent=agent) for f in AGENT_FUNCTIONS])
    functions.extend([f(market_type=market_type) for f in MARKET_FUNCTIONS])
    if market_type == MarketType.OMEN:
        functions.extend([f() for f in OMEN_FUNCTIONS])
    if long_term_memory:
        functions.append(
            RememberPastActions(long_term_memory=long_term_memory, model=model)
        )
    return functions


def build_agent(
    market_type: MarketType,
    model: str,
    system_prompt: str,
    bootstrap: str,
    api_base: str = "https://api.openai.com/v1",
    long_term_memory: LongTermMemoryTableHandler | None = None,
    allow_stop: bool = True,
<<<<<<< HEAD
    prompt_handler: PromptTableHandler | None = None,
=======
    prompt_handler: PromptHandler | None = None,
>>>>>>> 6554c148
) -> Agent:
    engine = Engine()
    generator = OpenAIChatGenerator(
        model=model,
        api_key=APIKeys().openai_api_key.get_secret_value(),
        api_base=api_base,
        temperature=0.7,
    )
    agent = Agent(llm=LLM(generator=generator), engine=engine)

    for f in build_agent_functions(
        agent=agent,
        market_type=market_type,
        allow_stop=allow_stop,
        long_term_memory=long_term_memory,
        model=model,
    ):
        engine.register(f)

    agent.max_tries = 3

    # Restore the prompt from a historical session, replacing the editable part with it.
    if prompt_handler:
        if historical_prompt := prompt_handler.fetch_latest_prompt():
            system_prompt = (
                historical_prompt.prompt
                + "\n\n"
                + NON_UPDATABLE_DIVIDOR
                + system_prompt.split(NON_UPDATABLE_DIVIDOR)[1]
            )

    agent.system_prompt = system_prompt.format(engine_help=agent.engine.help)
    agent.bootstrap = [bootstrap]
    return agent


def main(
    market_type: MarketType = MarketType.OMEN,
    api_base: str = "https://api.openai.com/v1",
    model: str = "gpt-4-turbo-preview",
    iterations: int = 10,
    seed_prompt: str | None = None,
    load_historical_prompt: bool = False,
) -> None:
    # This description below serves to unique identify agent entries on the LTM, and should be
    # unique across instances (i.e. markets).
<<<<<<< HEAD
    unique_task_description = LongTermMemoryTaskIdentifier.microchain_task_from_market(
        market_type
    )
    long_term_memory = LongTermMemoryTableHandler(unique_task_description)
    prompt_handler = PromptTableHandler()
=======
    unique_task_description = AgentIdentifier.microchain_task_from_market(market_type)
    long_term_memory = LongTermMemory(unique_task_description)
>>>>>>> 6554c148

    # We only use microchain on Omen currently, hence no need for prompt handler for other markets.
    prompt_handler = (
        PromptHandler(session_identifier=AgentIdentifier.MICROCHAIN_AGENT_OMEN)
        if market_type == MarketType.OMEN and load_historical_prompt
        else None
    )

    agent = build_agent(
        market_type=market_type,
        api_base=api_base,
        model=model,
        system_prompt=TRADING_AGENT_SYSTEM_PROMPT,
        bootstrap=TRADING_AGENT_BOOTSTRAP,
        long_term_memory=long_term_memory,
        allow_stop=False,  # Prevent the agent from stopping itself
<<<<<<< HEAD
        prompt_handler=prompt_handler if load_historical_prompt else None,
=======
        prompt_handler=prompt_handler,
>>>>>>> 6554c148
    )
    if seed_prompt:
        agent.bootstrap = [f'Reasoning("{seed_prompt}")']
    agent.run(iterations=iterations)
    # generator.print_usage() # Waiting for microchain release
    long_term_memory.save_history(agent.history)
    editable_prompt = get_editable_prompt_from_agent(agent)
<<<<<<< HEAD
    prompt_handler.save_prompt(editable_prompt)
=======
    if prompt_handler:
        prompt_handler.save_prompt(editable_prompt)
>>>>>>> 6554c148


def get_editable_prompt_from_agent(agent: Agent) -> str:
    # Split prompt into editable, non-editable
    editable_prompt = str(agent.system_prompt).split(NON_UPDATABLE_DIVIDOR)[0].strip()
    return editable_prompt


if __name__ == "__main__":
    typer.run(main)<|MERGE_RESOLUTION|>--- conflicted
+++ resolved
@@ -24,15 +24,12 @@
     TRADING_AGENT_BOOTSTRAP,
     TRADING_AGENT_SYSTEM_PROMPT,
 )
-<<<<<<< HEAD
 from prediction_market_agent.agents.utils import LongTermMemoryTaskIdentifier
 from prediction_market_agent.db.long_term_memory_table_handler import (
     LongTermMemoryTableHandler,
 )
 from prediction_market_agent.db.prompt_table_handler import PromptTableHandler
-=======
 from prediction_market_agent.agents.utils import AgentIdentifier
->>>>>>> 6554c148
 from prediction_market_agent.utils import APIKeys
 
 
@@ -69,11 +66,7 @@
     api_base: str = "https://api.openai.com/v1",
     long_term_memory: LongTermMemoryTableHandler | None = None,
     allow_stop: bool = True,
-<<<<<<< HEAD
     prompt_handler: PromptTableHandler | None = None,
-=======
-    prompt_handler: PromptHandler | None = None,
->>>>>>> 6554c148
 ) -> Agent:
     engine = Engine()
     generator = OpenAIChatGenerator(
@@ -120,20 +113,13 @@
 ) -> None:
     # This description below serves to unique identify agent entries on the LTM, and should be
     # unique across instances (i.e. markets).
-<<<<<<< HEAD
-    unique_task_description = LongTermMemoryTaskIdentifier.microchain_task_from_market(
-        market_type
-    )
+    unique_task_description = AgentIdentifier.microchain_task_from_market(market_type)
     long_term_memory = LongTermMemoryTableHandler(unique_task_description)
-    prompt_handler = PromptTableHandler()
-=======
-    unique_task_description = AgentIdentifier.microchain_task_from_market(market_type)
-    long_term_memory = LongTermMemory(unique_task_description)
->>>>>>> 6554c148
+
 
     # We only use microchain on Omen currently, hence no need for prompt handler for other markets.
     prompt_handler = (
-        PromptHandler(session_identifier=AgentIdentifier.MICROCHAIN_AGENT_OMEN)
+        PromptTableHandler(session_identifier=AgentIdentifier.MICROCHAIN_AGENT_OMEN)
         if market_type == MarketType.OMEN and load_historical_prompt
         else None
     )
@@ -146,11 +132,7 @@
         bootstrap=TRADING_AGENT_BOOTSTRAP,
         long_term_memory=long_term_memory,
         allow_stop=False,  # Prevent the agent from stopping itself
-<<<<<<< HEAD
-        prompt_handler=prompt_handler if load_historical_prompt else None,
-=======
         prompt_handler=prompt_handler,
->>>>>>> 6554c148
     )
     if seed_prompt:
         agent.bootstrap = [f'Reasoning("{seed_prompt}")']
@@ -158,12 +140,8 @@
     # generator.print_usage() # Waiting for microchain release
     long_term_memory.save_history(agent.history)
     editable_prompt = get_editable_prompt_from_agent(agent)
-<<<<<<< HEAD
-    prompt_handler.save_prompt(editable_prompt)
-=======
     if prompt_handler:
         prompt_handler.save_prompt(editable_prompt)
->>>>>>> 6554c148
 
 
 def get_editable_prompt_from_agent(agent: Agent) -> str:
