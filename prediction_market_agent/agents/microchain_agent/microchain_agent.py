--- conflicted
+++ resolved
@@ -32,6 +32,7 @@
     market_type: MarketType,
     allow_stop: bool,
     long_term_memory: LongTermMemory | None,
+    model: str,
 ) -> list[Function]:
     functions = []
 
@@ -43,7 +44,9 @@
     if market_type == MarketType.OMEN:
         functions.extend([f() for f in OMEN_FUNCTIONS])
     if long_term_memory:
-        functions.append(RememberPastLearnings(long_term_memory))
+        functions.append(
+            RememberPastLearnings(long_term_memory=long_term_memory, model=model)
+        )
     return functions
 
 
@@ -55,29 +58,13 @@
     allow_stop: bool = True,
 ) -> Agent:
     engine = Engine()
-<<<<<<< HEAD
-    engine.register(Reasoning())
-    if allow_stop:
-        engine.register(Stop())
-    for function in MISC_FUNCTIONS:
-        engine.register(function())
-    for function in MARKET_FUNCTIONS:
-        engine.register(function(market_type=market_type))
-    for function in OMEN_FUNCTIONS:
-        engine.register(function())
-
-    if long_term_memory:
-        engine.register(
-            RememberPastLearnings(long_term_memory=long_term_memory, model=model)
-        )
-=======
     for f in build_agent_functions(
         market_type=market_type,
         allow_stop=allow_stop,
         long_term_memory=long_term_memory,
+        model=model,
     ):
         engine.register(f)
->>>>>>> c9c7f0bd
 
     generator = OpenAIChatGenerator(
         model=model,
