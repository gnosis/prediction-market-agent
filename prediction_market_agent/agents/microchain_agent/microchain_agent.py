--- conflicted
+++ resolved
@@ -62,12 +62,8 @@
     api_base: str = "https://api.openai.com/v1",
     long_term_memory: LongTermMemoryTableHandler | None = None,
     allow_stop: bool = True,
-<<<<<<< HEAD
-    prompt_handler: PromptHandler | None = None,
     bootstrap: str | None = None,
-=======
     prompt_handler: PromptTableHandler | None = None,
->>>>>>> 325e9d27
 ) -> Agent:
     engine = Engine()
     generator = OpenAIChatGenerator(
