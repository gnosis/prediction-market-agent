--- conflicted
+++ resolved
@@ -41,15 +41,6 @@
 from prediction_market_agent.utils import APIKeys
 
 
-<<<<<<< HEAD
-def build_wxdai_functions(keys: APIKeys) -> list[Function]:
-    functions = []
-
-    wrapped_xdai = WrappedxDaiContract()
-    contract_address = Web3.to_checksum_address(wrapped_xdai.address)
-    contract_class_converter = ContractClassConverter(
-        contract_address, wrapped_xdai.__class__.__name__
-=======
 def build_functions_from_smart_contract(
     keys: APIKeys, contract_address: ChecksumAddress, contract_name: str
 ) -> list[Function]:
@@ -57,7 +48,6 @@
 
     contract_class_converter = ContractClassConverter(
         contract_address=contract_address, contract_name=contract_name
->>>>>>> 43adedcb
     )
     function_types_to_classes = (
         contract_class_converter.create_classes_from_smart_contract()
@@ -102,12 +92,6 @@
             RememberPastActions(long_term_memory=long_term_memory, model=model)
         )
 
-<<<<<<< HEAD
-    wxdai_functions = build_wxdai_functions(keys=keys)
-    functions.extend(wxdai_functions)
-
-=======
->>>>>>> 43adedcb
     return functions
 
 
