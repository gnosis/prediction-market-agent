import typer
from functions import MARKET_FUNCTIONS, MISC_FUNCTIONS
from microchain import LLM, Agent, Engine, OpenAIChatGenerator
from microchain.functions import Reasoning, Stop
from prediction_market_agent_tooling.markets.markets import MarketType

from prediction_market_agent.agents.microchain_agent.omen_functions import (
    OMEN_FUNCTIONS,
)
from prediction_market_agent.utils import APIKeys

<<<<<<< HEAD
=======
engine = Engine()
engine.register(Reasoning())
engine.register(Stop())
for function in MISC_FUNCTIONS:
    engine.register(function())
for function in MARKET_FUNCTIONS:
    engine.register(function(market_type=MarketType.OMEN))
for function in OMEN_FUNCTIONS:
    engine.register(function())
>>>>>>> 5800c66f

def main(
    api_base: str = "https://api.openai.com/v1",
    model: str = "gpt-4-turbo-preview",
) -> None:
    engine = Engine()
    engine.register(Reasoning())
    engine.register(Stop())
    for function in MISC_FUNCTIONS:
        engine.register(function())
    for function in MARKET_FUNCTIONS:
        engine.register(function(market_type=MarketType.OMEN))

    generator = OpenAIChatGenerator(
        model=model,
        api_key=APIKeys().openai_api_key.get_secret_value(),
        api_base=api_base,
        temperature=0.7,
    )
    agent = Agent(llm=LLM(generator=generator), engine=engine)
    agent.prompt = f"""Act as a agent to maximise your profit. You can use the following functions:
    
    {engine.help}
    
    
    Only output valid Python function calls.
    
    """

    agent.bootstrap = ['Reasoning("I need to reason step-by-step")']
    agent.run(iterations=10)
    # generator.print_usage() # Waiting for microchain release


if __name__ == "__main__":
    typer.run(main)<|MERGE_RESOLUTION|>--- conflicted
+++ resolved
@@ -9,18 +9,6 @@
 )
 from prediction_market_agent.utils import APIKeys
 
-<<<<<<< HEAD
-=======
-engine = Engine()
-engine.register(Reasoning())
-engine.register(Stop())
-for function in MISC_FUNCTIONS:
-    engine.register(function())
-for function in MARKET_FUNCTIONS:
-    engine.register(function(market_type=MarketType.OMEN))
-for function in OMEN_FUNCTIONS:
-    engine.register(function())
->>>>>>> 5800c66f
 
 def main(
     api_base: str = "https://api.openai.com/v1",
@@ -33,6 +21,8 @@
         engine.register(function())
     for function in MARKET_FUNCTIONS:
         engine.register(function(market_type=MarketType.OMEN))
+    for function in OMEN_FUNCTIONS:
+        engine.register(function())
 
     generator = OpenAIChatGenerator(
         model=model,
