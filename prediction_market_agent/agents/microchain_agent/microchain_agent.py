<<<<<<< HEAD
from enum import Enum

=======
from eth_typing import ChecksumAddress
from loguru import logger
>>>>>>> 43adedcb
from microchain import LLM, Agent, Engine, Function, OpenAIChatGenerator
from microchain.functions import Reasoning, Stop
from prediction_market_agent_tooling.markets.markets import MarketType
from prediction_market_agent_tooling.tools.utils import should_not_happen

from prediction_market_agent.agents.microchain_agent.agent_functions import (
    AGENT_FUNCTIONS,
)
from prediction_market_agent.agents.microchain_agent.blockchain.contract_class_converter import (
    ContractClassConverter,
)
from prediction_market_agent.agents.microchain_agent.blockchain.models import (
    AbiItemStateMutabilityEnum,
)
from prediction_market_agent.agents.microchain_agent.call_api import API_FUNCTIONS
from prediction_market_agent.agents.microchain_agent.learning_functions import (
    LEARNING_FUNCTIONS,
)
from prediction_market_agent.agents.microchain_agent.market_functions import (
    MARKET_FUNCTIONS,
)
from prediction_market_agent.agents.microchain_agent.memory_functions import (
    RememberPastActions,
)
from prediction_market_agent.agents.microchain_agent.microchain_generators import (
    ReplicateLlama31,
)
from prediction_market_agent.agents.microchain_agent.omen_functions import (
    OMEN_FUNCTIONS,
)
from prediction_market_agent.agents.microchain_agent.prompts import (
    build_full_unformatted_system_prompt,
    extract_updatable_system_prompt,
)
from prediction_market_agent.db.long_term_memory_table_handler import (
    LongTermMemoryTableHandler,
)
from prediction_market_agent.db.prompt_table_handler import PromptTableHandler
from prediction_market_agent.utils import APIKeys


<<<<<<< HEAD
class SupportedModel(str, Enum):
    gpt_4_turbo = "gpt-4-turbo"
    gpt_35_turbo = "gpt-3.5-turbo-0125"
    gpt_4o = "gpt-4o-2024-05-13"
    llama_31_instruct = "meta/meta-llama-3.1-405b-instruct"

    @property
    def is_openai(self) -> bool:
        return self in [
            SupportedModel.gpt_4_turbo,
            SupportedModel.gpt_35_turbo,
            SupportedModel.gpt_4o,
        ]

    @property
    def is_replicate(self) -> bool:
        return self in [SupportedModel.llama_31_instruct]
=======
def build_functions_from_smart_contract(
    keys: APIKeys, contract_address: ChecksumAddress, contract_name: str
) -> list[Function]:
    functions = []

    contract_class_converter = ContractClassConverter(
        contract_address=contract_address, contract_name=contract_name
    )
    function_types_to_classes = (
        contract_class_converter.create_classes_from_smart_contract()
    )

    view_classes = function_types_to_classes[AbiItemStateMutabilityEnum.VIEW]
    functions.extend([clz() for clz in view_classes])

    payable_classes = function_types_to_classes[AbiItemStateMutabilityEnum.PAYABLE]
    non_payable_classes = function_types_to_classes[
        AbiItemStateMutabilityEnum.NON_PAYABLE
    ]
    for clz in payable_classes + non_payable_classes:
        functions.append(clz(keys=keys))

    return functions
>>>>>>> 43adedcb


def build_agent_functions(
    agent: Agent,
    market_type: MarketType,
    keys: APIKeys,
    allow_stop: bool,
    long_term_memory: LongTermMemoryTableHandler | None,
    model: str,
) -> list[Function]:
    logger.error("entered build agent functions")
    functions = []

    functions.append(Reasoning())
    if allow_stop:
        functions.append(Stop())

    functions.extend([f() for f in API_FUNCTIONS])
    functions.extend([f() for f in LEARNING_FUNCTIONS])
    functions.extend([f(agent=agent) for f in AGENT_FUNCTIONS])
    functions.extend([f(market_type=market_type, keys=keys) for f in MARKET_FUNCTIONS])
    if market_type == MarketType.OMEN:
        functions.extend([f() for f in OMEN_FUNCTIONS])
    if long_term_memory:
        functions.append(
            RememberPastActions(long_term_memory=long_term_memory, model=model)
        )

    return functions


def build_agent(
    keys: APIKeys,
    market_type: MarketType,
    model: SupportedModel,
    unformatted_system_prompt: str,
    api_base: str = "https://api.openai.com/v1",
    long_term_memory: LongTermMemoryTableHandler | None = None,
    allow_stop: bool = True,
    bootstrap: str | None = None,
) -> Agent:
    engine = Engine()
    generator = (
        OpenAIChatGenerator(
            model=model.value,
            api_key=keys.openai_api_key.get_secret_value(),
            api_base=api_base,
            temperature=0.7,
        )
        if model.is_openai
        else (
            ReplicateLlama31(
                model=model.value,
                api_key=keys.replicate_api_key.get_secret_value(),
            )
            if model.is_replicate
            else should_not_happen()
        )
    )
    agent = Agent(llm=LLM(generator=generator), engine=engine)

    for f in build_agent_functions(
        agent=agent,
        market_type=market_type,
        keys=keys,
        allow_stop=allow_stop,
        long_term_memory=long_term_memory,
        model=model,
    ):
        engine.register(f)

    agent.max_tries = 3

    agent.system_prompt = unformatted_system_prompt.format(
        engine_help=agent.engine.help
    )
    if bootstrap:
        agent.bootstrap = [bootstrap]
    return agent


def get_unformatted_system_prompt(
    unformatted_prompt: str, prompt_table_handler: PromptTableHandler | None
) -> str:
    # Restore the prompt from a historical session, replacing the editable part with it.
    if prompt_table_handler:
        if historical_prompt := prompt_table_handler.fetch_latest_prompt():
            return build_full_unformatted_system_prompt(historical_prompt.prompt)

    # If no historical prompt is found, return the original prompt.
    return unformatted_prompt


def save_agent_history(
    long_term_memory: LongTermMemoryTableHandler,
    agent: Agent,
    initial_system_prompt: str,
) -> None:
    """
    Save the agent's history to the long-term memory. But first, restore the
    system prompt to its initial state. This is necessary because the some
    functions may have changed the system prompt during the agent's run.
    """
    # Save off the most up-to-date, or 'head' system prompt
    head_system_prompt = agent.history[0]

    # Restore the system prompt to its initial state
    agent.history[0] = dict(role="system", content=initial_system_prompt)
    long_term_memory.save_history(agent.history)

    # Restore the head system prompt
    agent.history[0] = head_system_prompt


def get_editable_prompt_from_agent(agent: Agent) -> str:
    return extract_updatable_system_prompt(str(agent.system_prompt))<|MERGE_RESOLUTION|>--- conflicted
+++ resolved
@@ -1,10 +1,7 @@
-<<<<<<< HEAD
 from enum import Enum
 
-=======
 from eth_typing import ChecksumAddress
 from loguru import logger
->>>>>>> 43adedcb
 from microchain import LLM, Agent, Engine, Function, OpenAIChatGenerator
 from microchain.functions import Reasoning, Stop
 from prediction_market_agent_tooling.markets.markets import MarketType
@@ -46,7 +43,6 @@
 from prediction_market_agent.utils import APIKeys
 
 
-<<<<<<< HEAD
 class SupportedModel(str, Enum):
     gpt_4_turbo = "gpt-4-turbo"
     gpt_35_turbo = "gpt-3.5-turbo-0125"
@@ -64,7 +60,8 @@
     @property
     def is_replicate(self) -> bool:
         return self in [SupportedModel.llama_31_instruct]
-=======
+
+      
 def build_functions_from_smart_contract(
     keys: APIKeys, contract_address: ChecksumAddress, contract_name: str
 ) -> list[Function]:
@@ -88,7 +85,6 @@
         functions.append(clz(keys=keys))
 
     return functions
->>>>>>> 43adedcb
 
 
 def build_agent_functions(
