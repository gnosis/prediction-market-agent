--- conflicted
+++ resolved
@@ -1,9 +1,5 @@
 import typing as t
 
-<<<<<<< HEAD
-
-=======
->>>>>>> 64fb851e
 from microchain import Agent
 from prediction_market_agent_tooling.markets.agent_market import (
     AgentMarket,
@@ -22,10 +18,6 @@
 from prediction_market_agent_tooling.tools.balances import get_balances
 from pydantic import BaseModel
 
-<<<<<<< HEAD
-
-=======
->>>>>>> 64fb851e
 from prediction_market_agent.utils import APIKeys
 
 
@@ -111,10 +103,4 @@
     if not hasattr(agent, "history"):
         return False
 
-<<<<<<< HEAD
-    return len(agent.history) > get_initial_history_length(agent)
-
-
-=======
-    return len(agent.history) > get_initial_history_length(agent)
->>>>>>> 64fb851e
+    return len(agent.history) > get_initial_history_length(agent)