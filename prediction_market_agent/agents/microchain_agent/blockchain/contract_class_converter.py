import json
from collections import defaultdict
from typing import Any, Tuple

import requests
from eth_typing import ChecksumAddress
from loguru import logger
from microchain import Function
from prediction_market_agent_tooling.gtypes import ABI
from prediction_market_agent_tooling.tools.contract import ContractOnGnosisChain

from prediction_market_agent.agents.microchain_agent.blockchain.code_interpreter import (
    CodeInterpreter,
    FunctionSummary,
    Summaries,
)
from prediction_market_agent.agents.microchain_agent.blockchain.models import (
    AbiItemStateMutabilityEnum,
    AbiItemTypeEnum,
    ABIMetadata,
)
from prediction_market_agent.agents.microchain_agent.blockchain.type_mapping import (
    TYPE_MAPPING,
    get_example_args_from_solidity_type,
    get_python_type_from_solidity_type,
)
from prediction_market_agent.utils import APIKeys


class FunctionWithKeys(Function):
    def __init__(self, keys: APIKeys) -> None:
        self.keys = keys
        super().__init__()


class ClassFactory:
    @staticmethod
    def create_class(
        class_name: str,
        base_classes: Tuple[type, ...],
        attributes: dict[str, Any] | None = None,
    ) -> type:
        if attributes is None:
            attributes = {}

        new_class = type(class_name, base_classes, attributes)
        return new_class


class ContractClassConverter:
    """Class responsible for reading a smart contract on Gnosis Chain and converting its functionalities into Python
    classes."""

<<<<<<< HEAD
    contract_address: ChecksumAddress
    contract_name: str

    def __init__(self, contract_address: ChecksumAddress, contract_name: str):
        # For caching requests of the same contract
=======
    def __init__(self, contract_address: ChecksumAddress, contract_name: str):
>>>>>>> 43adedcb
        self.contract_address = contract_address
        self.contract_name = contract_name

    def fetch_from_blockscout(self) -> dict[str, Any]:
        r = requests.get(
            f"https://gnosis.blockscout.com/api/v2/smart-contracts/{self.contract_address}"
        )
        r.raise_for_status()
        data: dict[str, Any] = r.json()
        return data

    def get_abi(self) -> list[ABIMetadata]:
        data = self.fetch_from_blockscout()
        contract_abi = data["abi"]
        # We extract only functions, not events
        return [
            ABIMetadata.model_validate(abi_item)
            for abi_item in contract_abi
            if abi_item["type"] == "function"
        ]

    def get_source_code(self) -> str:
        data = self.fetch_from_blockscout()
        source_code = data["source_code"]
        return str(source_code)

    def generate_microchain_class_from_abi_item(
        self,
        abi_item: ABIMetadata,
        contract: ContractOnGnosisChain,
        summaries: Summaries,
    ) -> Tuple[AbiItemStateMutabilityEnum | None, type[Function] | None]:
        if abi_item.type != AbiItemTypeEnum.function:
            return None, None

        # If type mapping fails, we exit. Note that structs as input- or output args are not supported.
        for input in abi_item.inputs:
            if not TYPE_MAPPING.get(input.type, None):
                logger.warning(
                    f"Type mapping for {abi_item.name} has failed. Check inputs {abi_item.inputs}"
                )
                return None, None

        for output in abi_item.outputs:
            if not TYPE_MAPPING.get(output.type, None):
                logger.warning(
                    f"Type mapping for {abi_item.name} has failed. Check outputs {abi_item.outputs}"
                )
                return None, None

        input_to_types = {}
        for idx, input in enumerate(abi_item.inputs):
            input_name = input.name if input.name else f"idx_{idx}"
            input_to_types[input_name] = get_python_type_from_solidity_type(input.type)

        all_input_args = [
            f"{input_name}: {v}" for input_name, v in input_to_types.items()
        ]
        input_args = f"{','.join(all_input_args)}"
        input_as_list = ",".join(input_to_types.keys())

        # add output
        all_args = [
            get_python_type_from_solidity_type(i.type) for i in abi_item.outputs
        ]
        output_args = f"{','.join(all_args)}"
        if not output_args:
            output_args = "None"

        namespace = {"contract": contract}

        base = Function
        if abi_item.stateMutability == AbiItemStateMutabilityEnum.VIEW:
            function_code = f"def {abi_item.name}(self, {input_args}) -> {output_args}: return contract.call('{abi_item.name}', [{input_as_list}])"

        elif abi_item.stateMutability in [
            AbiItemStateMutabilityEnum.PAYABLE,
            AbiItemStateMutabilityEnum.NON_PAYABLE,
        ]:
            function_code = f"def {abi_item.name}(self, {input_args}) -> {output_args}: return contract.send(self.keys,'{abi_item.name}', [{input_as_list}])"
            base = FunctionWithKeys

        # We fix "from" as argument since it's a reserved keyword in Python
        if "from" in function_code:
            function_code = function_code.replace("from", "sender")
        exec(function_code, namespace)
        dynamic_function = namespace[abi_item.name]

        # Microchain specific attributes
        example_args = [
            get_example_args_from_solidity_type(i.type) for i in abi_item.inputs
        ]

        summary = next(
            (s for s in summaries.summaries if s.function_name == abi_item.name),
            FunctionSummary(function_name="", summary=""),
        )

        class_name = self.build_class_name(abi_item.name)
        attributes = {
            "__name__": class_name,
            "__call__": dynamic_function,
            "description": summary.summary,
            "example_args": example_args,
        }

<<<<<<< HEAD
=======
        class_name = self.build_class_name(abi_item.name)
>>>>>>> 43adedcb
        dynamic_class = ClassFactory().create_class(class_name, (base,), attributes)
        return abi_item.stateMutability, dynamic_class

    def build_class_name(self, abi_item_name: str) -> str:
        return f"{self.contract_name.title()}_{abi_item_name.title()}"

    def create_classes_from_smart_contract(
        self,
<<<<<<< HEAD
    ) -> defaultdict[AbiItemStateMutabilityEnum | None, list[type[Function]]]:
        # Get ABI from contract
=======
    ) -> defaultdict[AbiItemStateMutabilityEnum | None, list[type]]:
>>>>>>> 43adedcb
        abi_items = self.get_abi()
        source_code = self.get_source_code()
        abi_str = json.dumps([i.model_dump() for i in abi_items])
        contract = ContractOnGnosisChain(
            abi=ABI(abi_str), address=self.contract_address
        )
        code_interpreter = CodeInterpreter(source_code=source_code)
        summaries = code_interpreter.generate_summary(
            function_names=[i.name for i in abi_items]
        )
        function_types_to_classes = defaultdict(list)
        for abi_item in abi_items:
            class_type, generated_class = self.generate_microchain_class_from_abi_item(
                abi_item, contract, summaries
            )
            if generated_class:
                function_types_to_classes[class_type].append(generated_class)

        return function_types_to_classes<|MERGE_RESOLUTION|>--- conflicted
+++ resolved
@@ -51,15 +51,7 @@
     """Class responsible for reading a smart contract on Gnosis Chain and converting its functionalities into Python
     classes."""
 
-<<<<<<< HEAD
-    contract_address: ChecksumAddress
-    contract_name: str
-
     def __init__(self, contract_address: ChecksumAddress, contract_name: str):
-        # For caching requests of the same contract
-=======
-    def __init__(self, contract_address: ChecksumAddress, contract_name: str):
->>>>>>> 43adedcb
         self.contract_address = contract_address
         self.contract_name = contract_name
 
@@ -166,10 +158,6 @@
             "example_args": example_args,
         }
 
-<<<<<<< HEAD
-=======
-        class_name = self.build_class_name(abi_item.name)
->>>>>>> 43adedcb
         dynamic_class = ClassFactory().create_class(class_name, (base,), attributes)
         return abi_item.stateMutability, dynamic_class
 
@@ -178,12 +166,7 @@
 
     def create_classes_from_smart_contract(
         self,
-<<<<<<< HEAD
     ) -> defaultdict[AbiItemStateMutabilityEnum | None, list[type[Function]]]:
-        # Get ABI from contract
-=======
-    ) -> defaultdict[AbiItemStateMutabilityEnum | None, list[type]]:
->>>>>>> 43adedcb
         abi_items = self.get_abi()
         source_code = self.get_source_code()
         abi_str = json.dumps([i.model_dump() for i in abi_items])
