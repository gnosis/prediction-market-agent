"""
PYTHONPATH=. streamlit run prediction_market_agent/agents/microchain_agent/app.py

Tip: if you specify PYTHONPATH=., streamlit will watch for the changes in all files, instead of just this one.
"""

# Imports using asyncio (in this case mech_client) cause issues with Streamlit
<<<<<<< HEAD
from prediction_market_agent.agents.microchain_agent.memory import LongTermMemory
from prediction_market_agent.agents.microchain_agent.prompt_handler import PromptHandler
from prediction_market_agent.agents.microchain_agent.prompts import (
    SYSTEM_PROMPTS,
    SystemPromptChoice,
)
from prediction_market_agent.agents.utils import LongTermMemoryTaskIdentifier

=======
>>>>>>> db46c34c
from prediction_market_agent.tools.streamlit_utils import (  # isort:skip
    streamlit_asyncio_event_loop_hack,
)

streamlit_asyncio_event_loop_hack()

# Fix "Your system has an unsupported version of sqlite3. Chroma requires sqlite3 >= 3.35.0" error
from prediction_market_agent.utils import patch_sqlite3  # isort:skip

patch_sqlite3()


import streamlit as st
from microchain import Agent
from prediction_market_agent_tooling.markets.markets import MarketType
from prediction_market_agent_tooling.tools.costs import openai_costs
from prediction_market_agent_tooling.tools.streamlit_user_login import streamlit_login
from streamlit_extras.bottom_container import bottom

from prediction_market_agent.agents.microchain_agent.memory import LongTermMemory
from prediction_market_agent.agents.microchain_agent.microchain_agent import (
    build_agent,
    build_agent_functions,
)
from prediction_market_agent.agents.microchain_agent.prompts import (
    SYSTEM_PROMPTS,
    SystemPromptChoice,
)
from prediction_market_agent.agents.microchain_agent.utils import (
    get_balance,
    get_initial_history_length,
    has_been_run_past_initialization,
)
from prediction_market_agent.agents.utils import LongTermMemoryTaskIdentifier
from prediction_market_agent.tools.streamlit_utils import check_required_api_keys
from prediction_market_agent.utils import APIKeys

MARKET_TYPE = MarketType.OMEN
ALLOW_STOP = False


def run_agent(agent: Agent, iterations: int) -> None:
    maybe_initialize_long_term_memory()
    with openai_costs(st.session_state.model) as costs:
        with st.spinner("Agent is running..."):
            for _ in range(iterations):
                agent.run(iterations=1, resume=True)
        st.session_state.running_cost += costs.cost


def on_click_run_agent() -> None:
    maybe_initialize_agent(system_prompt, bootstrap)
    run_agent(
        agent=st.session_state.agent,
        iterations=int(iterations),
    )
    save_last_turn_history_to_memory(st.session_state.agent)


def on_click_user_reasoning() -> None:
    maybe_initialize_agent(system_prompt, bootstrap)

    with openai_costs(st.session_state.model) as costs:
        st.session_state.agent.execute_command(f'Reasoning("{user_reasoning}")')
        st.session_state.running_cost += costs.cost

    save_last_turn_history_to_memory(st.session_state.agent)
    # Run the agent after the user's reasoning
    run_agent(
        agent=st.session_state.agent,
        iterations=int(iterations),
    )


def chat_message(role: str, content: str) -> None:
    # Return of functions is stringified, so we need to check for "None" string.
    if content != "None":
        st.chat_message(role).write(content)


def display_all_history(agent: Agent) -> None:
    """
    Display the agent's history in the Streamlit app.
    """
    # Skip the initial messages
    history = agent.history[get_initial_history_length(agent) :]

    for h in history:
        chat_message(h["role"], h["content"])


def get_history_from_last_turn(agent: Agent) -> list[dict[str, str]]:
    if len(agent.history) < 2:
        raise ValueError(
            "Agent history is too short. You must call `agent.run` before calling this function."
        )

    history_depth = 2  # One for the user input, one for the agent's reply
    history = agent.history[-history_depth:]
    str_history: list[dict[str, str]] = [
        {str(key): str(value) for key, value in h.items()} for h in history
    ]  # Enforce string typing
    return str_history


def display_new_history_callback(agent: Agent) -> None:
    """
    A callback to display the agent's history in the Streamlit app after a run
    with a single interation.
    """
    for h in get_history_from_last_turn(agent):
        chat_message(h["role"], h["content"])


def maybe_initialize_long_term_memory() -> None:
    # Initialize the db storage
    if not "long_term_memory" in st.session_state:
        st.session_state.long_term_memory = LongTermMemory(
            LongTermMemoryTaskIdentifier.MICROCHAIN_AGENT_STREAMLIT
        )


def agent_is_initialized() -> bool:
    return "agent" in st.session_state


def save_last_turn_history_to_memory(agent: Agent) -> None:
    last_turn_history = get_history_from_last_turn(agent)
    st.session_state.long_term_memory.save_history(last_turn_history)


def maybe_initialize_agent(system_prompt: str, bootstrap: str) -> None:
    # Initialize the agent
    maybe_initialize_long_term_memory()
    if not agent_is_initialized():
        st.session_state.agent = build_agent(
            market_type=MARKET_TYPE,
            model=st.session_state.model,
            system_prompt=system_prompt,
            bootstrap=bootstrap,
            allow_stop=ALLOW_STOP,
            long_term_memory=st.session_state.long_term_memory,
            prompt_handler=PromptHandler()
            if st.session_state.get("load_historical_prompt")
            else None,
        )
        st.session_state.agent.reset()
        st.session_state.agent.build_initial_messages()
        st.session_state.running_cost = 0.0
        store_function_bullet_point_list_into_st_storage()


def store_function_bullet_point_list_into_st_storage() -> None:
    if agent_is_initialized():
        bullet_points = ""
        for function in build_agent_functions(
            agent=st.session_state.agent,
            market_type=MARKET_TYPE,
            long_term_memory=st.session_state.long_term_memory,
            allow_stop=ALLOW_STOP,
            model=st.session_state.model,
        ):
            bullet_points += f"  - {function.__class__.__name__}\n"
        st.session_state["function_bullet_point_list"] = bullet_points


##########
# Layout #
##########

st.set_page_config(
    layout="wide",
    page_title="Gnosis AI: Prediction Market Trader Agent",
    page_icon=":owl:",
)
st.title("Prediction Market Trader Agent")
with st.sidebar:
    streamlit_login()
check_required_api_keys(["OPENAI_API_KEY", "BET_FROM_PRIVATE_KEY"])


with st.sidebar:
    st.subheader("Agent Info:")
    with st.container(border=True):
        # Placeholder for the agent's balance
        balance_container = st.container()
    st.write(
        f"To see the agent's transaction history, click [here]({MARKET_TYPE.market_class.get_user_url(keys=APIKeys())})."
    )

    st.divider()
    st.subheader("Configure:")

    st.selectbox(
        "Model",
        [
            "gpt-4-turbo",
            "gpt-3.5-turbo-0125",
            "gpt-4o-2024-05-13",
        ],
        index=0,
        disabled=agent_is_initialized(),
        key="model",
    )

    st.selectbox(
        "Initial memory",
        [p.value for p in SystemPromptChoice],
        index=0,
        key="system_prompt_select",
        disabled=agent_is_initialized(),
    )
    st.toggle(
        "Load historical prompt",
        key="load_historical_prompt",
        disabled=agent_is_initialized(),
    )

    # model = check_not_none(model)
    system_prompt, bootstrap = SYSTEM_PROMPTS[
        SystemPromptChoice(st.session_state.system_prompt_select)
    ]

    st.divider()
    st.subheader("Built by Gnosis AI")
    st.image(
        "https://assets-global.website-files.com/63692bf32544bee8b1836ea6/63bea29e26bbff45e81efe4a_gnosis-owl-cream.png",
        width=30,
    )

    st.caption(
        "View the source code on our [github](https://github.com/gnosis/prediction-market-agent/tree/main/prediction_market_agent/agents/microchain_agent)"
    )

intro_expander = st.expander(
    "Interact with an autonomous agent that uses its own balance to "
    "participate in prediction markets. More info..."
<<<<<<< HEAD
):
    st.markdown(
        "To start, click 'Run' to see the agent in action, or bootstrap the "
        "agent with your own reasoning."
    )
    st.markdown("It is equipped with the following tools:")
    if agent_is_initialized():
        st.markdown(st.session_state.function_bullet_point_list)
    else:
        st.markdown("The agent is not initialized yet.")

with st.expander("Agent's current system prompt"):
    if agent_is_initialized():
        st.markdown(st.session_state.agent.system_prompt)
    else:
        st.markdown("The agent is not initialized yet.")

with st.expander("Agent's current bootstrap"):
    if agent_is_initialized():
        st.markdown(st.session_state.agent.bootstrap)
    else:
        st.markdown("The agent is not initialized yet.")
=======
)
system_prompt_expander = st.expander("Agent's current system prompt")
bootstrap_expander = st.expander("Agent's current bootstrap")
>>>>>>> db46c34c


# Placeholder for the agent's history
with st.container() as history_container:
    if agent_is_initialized():
        display_all_history(st.session_state.agent)

    # costs
    if agent_is_initialized() and has_been_run_past_initialization(
        st.session_state.agent
    ):
        # Display running cost
        if st.session_state.running_cost > 0.0:
            st.info(
                f"Running OpenAPI credits cost: ${st.session_state.running_cost:.2f}"
            )  # TODO debug why always == 0.0

# Interactive elements
with bottom():
    with st.container(border=True):
        col1, col2, col3, col4 = st.columns([1, 1, 1, 8])
        with col1:
            st.button("Run the agent", on_click=on_click_run_agent)
        with col2:
            iterations = st.number_input(
                "Iterations",
                value=1,
                step=1,
                min_value=1,
                max_value=100,
            )
        with col3:
            st.caption(" \- OR -")
        with col4:
<<<<<<< HEAD
            user_reasoning = st.chat_input(
                "Add reasoning...", on_submit=on_click_user_reasoning
            )
=======
            user_reasoning = st.chat_input("Add reasoning...")

#############
# Execution #
#############

# Run the agent and display its history
with history_container:
    if agent_is_initialized():
        display_all_history(st.session_state.agent)
    if user_reasoning:
        maybe_initialize_agent(model, system_prompt, bootstrap)
        execute_reasoning(
            agent=st.session_state.agent,
            reasoning=user_reasoning,
            model=model,
        )
        save_last_turn_history_to_memory(st.session_state.agent)
        # Run the agent after the user's reasoning
        run_agent(
            agent=st.session_state.agent,
            iterations=int(iterations),
            model=model,
        )
    if run_agent_button:
        maybe_initialize_agent(model, system_prompt, bootstrap)
        run_agent(
            agent=st.session_state.agent,
            iterations=int(iterations),
            model=model,
        )
        save_last_turn_history_to_memory(st.session_state.agent)
    if agent_is_initialized() and has_been_run_past_initialization(
        st.session_state.agent
    ):
        # Display running cost
        if st.session_state.running_cost > 0.0:
            st.info(
                f"Running OpenAPI credits cost: ${st.session_state.running_cost:.2f}"
            )  # TODO debug why always == 0.0

# Once the agent has run...

# Display its updated balance
with balance_container:
    st.metric(
        label=f"Current balance ({MARKET_TYPE.market_class.currency})",
        value=f"{get_balance(MARKET_TYPE).amount:.2f}",
    )

# Display its updated function list, system prompt and bootstrap
with intro_expander:
    st.markdown(
        "To start, click 'Run' to see the agent in action, or bootstrap the "
        "agent with your own reasoning."
    )
    st.markdown("It is equipped with the following tools:")
    if agent_is_initialized():
        st.markdown(
            get_function_bullet_point_list(agent=st.session_state.agent, model=model)
        )
    else:
        st.markdown("The agent is not initialized yet.")

with system_prompt_expander:
    if agent_is_initialized():
        st.markdown(st.session_state.agent.system_prompt)
    else:
        st.markdown("The agent is not initialized yet.")

with bootstrap_expander:
    if agent_is_initialized():
        st.markdown(st.session_state.agent.bootstrap)
    else:
        st.markdown("The agent is not initialized yet.")
>>>>>>> db46c34c
<|MERGE_RESOLUTION|>--- conflicted
+++ resolved
@@ -5,17 +5,6 @@
 """
 
 # Imports using asyncio (in this case mech_client) cause issues with Streamlit
-<<<<<<< HEAD
-from prediction_market_agent.agents.microchain_agent.memory import LongTermMemory
-from prediction_market_agent.agents.microchain_agent.prompt_handler import PromptHandler
-from prediction_market_agent.agents.microchain_agent.prompts import (
-    SYSTEM_PROMPTS,
-    SystemPromptChoice,
-)
-from prediction_market_agent.agents.utils import LongTermMemoryTaskIdentifier
-
-=======
->>>>>>> db46c34c
 from prediction_market_agent.tools.streamlit_utils import (  # isort:skip
     streamlit_asyncio_event_loop_hack,
 )
@@ -33,6 +22,7 @@
 from prediction_market_agent_tooling.markets.markets import MarketType
 from prediction_market_agent_tooling.tools.costs import openai_costs
 from prediction_market_agent_tooling.tools.streamlit_user_login import streamlit_login
+from prediction_market_agent_tooling.tools.utils import check_not_none
 from streamlit_extras.bottom_container import bottom
 
 from prediction_market_agent.agents.microchain_agent.memory import LongTermMemory
@@ -57,37 +47,19 @@
 ALLOW_STOP = False
 
 
-def run_agent(agent: Agent, iterations: int) -> None:
-    maybe_initialize_long_term_memory()
-    with openai_costs(st.session_state.model) as costs:
+def run_agent(agent: Agent, iterations: int, model: str) -> None:
+    with openai_costs(model) as costs:
         with st.spinner("Agent is running..."):
             for _ in range(iterations):
                 agent.run(iterations=1, resume=True)
         st.session_state.running_cost += costs.cost
 
 
-def on_click_run_agent() -> None:
-    maybe_initialize_agent(system_prompt, bootstrap)
-    run_agent(
-        agent=st.session_state.agent,
-        iterations=int(iterations),
-    )
-    save_last_turn_history_to_memory(st.session_state.agent)
-
-
-def on_click_user_reasoning() -> None:
-    maybe_initialize_agent(system_prompt, bootstrap)
-
-    with openai_costs(st.session_state.model) as costs:
-        st.session_state.agent.execute_command(f'Reasoning("{user_reasoning}")')
+def execute_reasoning(agent: Agent, reasoning: str, model: str) -> None:
+    with openai_costs(model) as costs:
+        agent.execute_command(f'Reasoning("{reasoning}")')
+        display_new_history_callback(agent)  # Run manually after `execute_command`
         st.session_state.running_cost += costs.cost
-
-    save_last_turn_history_to_memory(st.session_state.agent)
-    # Run the agent after the user's reasoning
-    run_agent(
-        agent=st.session_state.agent,
-        iterations=int(iterations),
-    )
 
 
 def chat_message(role: str, content: str) -> None:
@@ -130,9 +102,13 @@
         chat_message(h["role"], h["content"])
 
 
+def long_term_memory_is_initialized() -> bool:
+    return "long_term_memory" in st.session_state
+
+
 def maybe_initialize_long_term_memory() -> None:
     # Initialize the db storage
-    if not "long_term_memory" in st.session_state:
+    if not long_term_memory_is_initialized():
         st.session_state.long_term_memory = LongTermMemory(
             LongTermMemoryTaskIdentifier.MICROCHAIN_AGENT_STREAMLIT
         )
@@ -147,39 +123,36 @@
     st.session_state.long_term_memory.save_history(last_turn_history)
 
 
-def maybe_initialize_agent(system_prompt: str, bootstrap: str) -> None:
+def maybe_initialize_agent(model: str, system_prompt: str, bootstrap: str) -> None:
     # Initialize the agent
-    maybe_initialize_long_term_memory()
     if not agent_is_initialized():
         st.session_state.agent = build_agent(
             market_type=MARKET_TYPE,
-            model=st.session_state.model,
+            model=model,
             system_prompt=system_prompt,
             bootstrap=bootstrap,
             allow_stop=ALLOW_STOP,
             long_term_memory=st.session_state.long_term_memory,
-            prompt_handler=PromptHandler()
-            if st.session_state.get("load_historical_prompt")
-            else None,
         )
         st.session_state.agent.reset()
         st.session_state.agent.build_initial_messages()
         st.session_state.running_cost = 0.0
-        store_function_bullet_point_list_into_st_storage()
-
-
-def store_function_bullet_point_list_into_st_storage() -> None:
-    if agent_is_initialized():
-        bullet_points = ""
-        for function in build_agent_functions(
-            agent=st.session_state.agent,
-            market_type=MARKET_TYPE,
-            long_term_memory=st.session_state.long_term_memory,
-            allow_stop=ALLOW_STOP,
-            model=st.session_state.model,
-        ):
-            bullet_points += f"  - {function.__class__.__name__}\n"
-        st.session_state["function_bullet_point_list"] = bullet_points
+
+        # Add a callback to display the agent's history after each run
+        st.session_state.agent.on_iteration_end = display_new_history_callback
+
+
+def get_function_bullet_point_list(agent: Agent, model: str) -> str:
+    bullet_points = ""
+    for function in build_agent_functions(
+        agent=agent,
+        market_type=MARKET_TYPE,
+        long_term_memory=st.session_state.long_term_memory,
+        allow_stop=ALLOW_STOP,
+        model=model,
+    ):
+        bullet_points += f"  - {function.__class__.__name__}\n"
+    return bullet_points
 
 
 ##########
@@ -195,7 +168,8 @@
 with st.sidebar:
     streamlit_login()
 check_required_api_keys(["OPENAI_API_KEY", "BET_FROM_PRIVATE_KEY"])
-
+keys = APIKeys()
+maybe_initialize_long_term_memory()
 
 with st.sidebar:
     st.subheader("Agent Info:")
@@ -203,38 +177,42 @@
         # Placeholder for the agent's balance
         balance_container = st.container()
     st.write(
-        f"To see the agent's transaction history, click [here]({MARKET_TYPE.market_class.get_user_url(keys=APIKeys())})."
+        f"To see the agent's transaction history, click [here]({MARKET_TYPE.market_class.get_user_url(keys=keys)})."
     )
 
     st.divider()
     st.subheader("Configure:")
-
-    st.selectbox(
-        "Model",
-        [
-            "gpt-4-turbo",
-            "gpt-3.5-turbo-0125",
-            "gpt-4o-2024-05-13",
-        ],
-        index=0,
-        disabled=agent_is_initialized(),
-        key="model",
-    )
-
-    st.selectbox(
-        "Initial memory",
-        [p.value for p in SystemPromptChoice],
-        index=0,
-        key="system_prompt_select",
-        disabled=agent_is_initialized(),
-    )
-    st.toggle(
-        "Load historical prompt",
-        key="load_historical_prompt",
-        disabled=agent_is_initialized(),
-    )
-
-    # model = check_not_none(model)
+    if not agent_is_initialized():
+        model = st.selectbox(
+            "Model",
+            [
+                "gpt-4-turbo",
+                "gpt-3.5-turbo-0125",
+                "gpt-4o-2024-05-13",
+            ],
+            index=0,
+        )
+        if model is None:
+            st.error("Please select a model.")
+        st.session_state.system_prompt_select = st.selectbox(
+            "Initial memory",
+            [p.value for p in SystemPromptChoice],
+            index=0,
+        )
+    else:
+        model = st.selectbox(
+            "Model",
+            [st.session_state.agent.llm.generator.model],
+            index=0,
+            disabled=True,
+        )
+        st.selectbox(
+            "Initial memory",
+            [st.session_state.system_prompt_select],
+            index=0,
+            disabled=True,
+        )
+    model = check_not_none(model)
     system_prompt, bootstrap = SYSTEM_PROMPTS[
         SystemPromptChoice(st.session_state.system_prompt_select)
     ]
@@ -253,57 +231,19 @@
 intro_expander = st.expander(
     "Interact with an autonomous agent that uses its own balance to "
     "participate in prediction markets. More info..."
-<<<<<<< HEAD
-):
-    st.markdown(
-        "To start, click 'Run' to see the agent in action, or bootstrap the "
-        "agent with your own reasoning."
-    )
-    st.markdown("It is equipped with the following tools:")
-    if agent_is_initialized():
-        st.markdown(st.session_state.function_bullet_point_list)
-    else:
-        st.markdown("The agent is not initialized yet.")
-
-with st.expander("Agent's current system prompt"):
-    if agent_is_initialized():
-        st.markdown(st.session_state.agent.system_prompt)
-    else:
-        st.markdown("The agent is not initialized yet.")
-
-with st.expander("Agent's current bootstrap"):
-    if agent_is_initialized():
-        st.markdown(st.session_state.agent.bootstrap)
-    else:
-        st.markdown("The agent is not initialized yet.")
-=======
 )
 system_prompt_expander = st.expander("Agent's current system prompt")
 bootstrap_expander = st.expander("Agent's current bootstrap")
->>>>>>> db46c34c
-
 
 # Placeholder for the agent's history
-with st.container() as history_container:
-    if agent_is_initialized():
-        display_all_history(st.session_state.agent)
-
-    # costs
-    if agent_is_initialized() and has_been_run_past_initialization(
-        st.session_state.agent
-    ):
-        # Display running cost
-        if st.session_state.running_cost > 0.0:
-            st.info(
-                f"Running OpenAPI credits cost: ${st.session_state.running_cost:.2f}"
-            )  # TODO debug why always == 0.0
+history_container = st.container()
 
 # Interactive elements
 with bottom():
     with st.container(border=True):
         col1, col2, col3, col4 = st.columns([1, 1, 1, 8])
         with col1:
-            st.button("Run the agent", on_click=on_click_run_agent)
+            run_agent_button = st.button("Run the agent")
         with col2:
             iterations = st.number_input(
                 "Iterations",
@@ -315,11 +255,6 @@
         with col3:
             st.caption(" \- OR -")
         with col4:
-<<<<<<< HEAD
-            user_reasoning = st.chat_input(
-                "Add reasoning...", on_submit=on_click_user_reasoning
-            )
-=======
             user_reasoning = st.chat_input("Add reasoning...")
 
 #############
@@ -394,5 +329,4 @@
     if agent_is_initialized():
         st.markdown(st.session_state.agent.bootstrap)
     else:
-        st.markdown("The agent is not initialized yet.")
->>>>>>> db46c34c
+        st.markdown("The agent is not initialized yet.")