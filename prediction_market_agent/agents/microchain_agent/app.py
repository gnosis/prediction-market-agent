# Imports using asyncio (in this case mech_client) cause issues with Streamlit
<<<<<<< HEAD
from prediction_market_agent.tools.streamlit_utils import (  # isort:skip
=======
from prediction_market_agent.agents.microchain_agent.memory import LongTermMemory
from prediction_market_agent.agents.utils import LongTermMemoryTaskIdentifier

from prediction_market_agent.streamlit_utils import (  # isort:skip
>>>>>>> 37ed0e2e
    streamlit_asyncio_event_loop_hack,
)

streamlit_asyncio_event_loop_hack()

# Fix "Your system has an unsupported version of sqlite3. Chroma requires sqlite3 >= 3.35.0" error
from prediction_market_agent.utils import patch_sqlite3  # isort:skip

patch_sqlite3()


import streamlit as st
from microchain import Agent
from prediction_market_agent_tooling.markets.markets import MarketType
from prediction_market_agent_tooling.tools.costs import openai_costs
from prediction_market_agent_tooling.tools.streamlit_logging import streamlit_login
from prediction_market_agent_tooling.tools.utils import check_not_none
from streamlit_extras.bottom_container import bottom

from prediction_market_agent.agents.microchain_agent.microchain_agent import (
    build_agent,
    build_agent_functions,
)
from prediction_market_agent.agents.microchain_agent.utils import (
    get_balance,
    get_initial_history_length,
    has_been_run_past_initialization,
)
<<<<<<< HEAD
from prediction_market_agent.tools.streamlit_utils import check_required_api_keys
=======
from prediction_market_agent.streamlit_utils import check_required_api_keys
from prediction_market_agent.utils import APIKeys

MARKET_TYPE = MarketType.OMEN
ALLOW_STOP = False
>>>>>>> 37ed0e2e


def run_agent(agent: Agent, iterations: int, model: str) -> None:
    with openai_costs(model) as costs:
        with st.spinner("Agent is running..."):
            for _ in range(iterations):
                agent.run(iterations=1, resume=True)
        st.session_state.running_cost += costs.cost


def execute_reasoning(agent: Agent, reasoning: str, model: str) -> None:
    with openai_costs(model) as costs:
        agent.execute_command(f'Reasoning("{reasoning}")')
        display_new_history_callback(agent)  # Run manually after `execute_command`
        st.session_state.running_cost += costs.cost


def display_all_history(agent: Agent) -> None:
    """
    Display the agent's history in the Streamlit app.
    """
    # Skip the initial messages
    history = agent.history[get_initial_history_length(agent) :]

    for h in history:
        st.chat_message(h["role"]).write(h["content"])


def get_history_from_last_turn(agent: Agent) -> list[dict[str, str]]:
    if len(agent.history) < 2:
        raise ValueError(
            "Agent history is too short. You must call `agent.run` before calling this function."
        )

    history_depth = 2  # One for the user input, one for the agent's reply
    history = agent.history[-history_depth:]
    str_history: list[dict[str, str]] = [
        {str(key): str(value) for key, value in h.items()} for h in history
    ]  # Enforce string typing
    return str_history


def display_new_history_callback(agent: Agent) -> None:
    """
    A callback to display the agent's history in the Streamlit app after a run
    with a single interation.
    """
    for h in get_history_from_last_turn(agent):
        st.chat_message(h["role"]).write(h["content"])


def long_term_memory_is_initialized() -> bool:
    return "long_term_memory" in st.session_state


def maybe_initialize_long_term_memory() -> None:
    # Initialize the db storage
    if not long_term_memory_is_initialized():
        st.session_state.long_term_memory = LongTermMemory(
            LongTermMemoryTaskIdentifier.MICROCHAIN_AGENT_STREAMLIT
        )


def agent_is_initialized() -> bool:
    return "agent" in st.session_state


def save_last_turn_history_to_memory(agent: Agent) -> None:
    last_turn_history = get_history_from_last_turn(agent)
    st.session_state.long_term_memory.save_history(last_turn_history)


def maybe_initialize_agent(model: str) -> None:
    # Initialize the agent
    if not agent_is_initialized():
        st.session_state.agent = build_agent(
            market_type=MARKET_TYPE,
            model=model,
            allow_stop=ALLOW_STOP,
            long_term_memory=st.session_state.long_term_memory,
        )
        st.session_state.agent.reset()
        st.session_state.agent.build_initial_messages()
        st.session_state.running_cost = 0.0

        # Add a callback to display the agent's history after each run
        st.session_state.agent.on_iteration_end = display_new_history_callback


def get_function_bullet_point_list(model: str) -> str:
    bullet_points = ""
    for function in build_agent_functions(
        market_type=MARKET_TYPE,
        long_term_memory=st.session_state.long_term_memory,
        allow_stop=ALLOW_STOP,
        model=model,
    ):
        bullet_points += f"  - {function.__class__.__name__}\n"
    return bullet_points


st.set_page_config(
    layout="wide",
    page_title="Gnosis AI: Prediction Market Trader Agent",
    page_icon=":owl:",
)
st.title("Prediction Market Trader Agent")
with st.sidebar:
    streamlit_login()
check_required_api_keys(["OPENAI_API_KEY", "BET_FROM_PRIVATE_KEY"])
keys = APIKeys()
maybe_initialize_long_term_memory()

with st.sidebar:
    st.subheader("Agent Info:")
    with st.container(border=True):
        st.metric(
            label=f"Current balance ({MARKET_TYPE.market_class.currency})",
            value=f"{get_balance(MARKET_TYPE).amount:.2f}",
        )
    st.write(
        f"To see the agent's transaction history, click [here]({MARKET_TYPE.market_class.get_user_url(keys=keys)})."
    )

    st.divider()
    st.subheader("Configure:")
    if not agent_is_initialized():
        model = st.selectbox(
            "Model",
            ["gpt-3.5-turbo-0125", "gpt-4o-2024-05-13"],
            index=0,
        )
        if model is None:
            st.error("Please select a model.")
    else:
        model = st.selectbox(
            "Model",
            [st.session_state.agent.llm.generator.model],
            index=0,
            disabled=True,
        )
    model = check_not_none(model)

    st.divider()
    st.subheader("Built by Gnosis AI")
    st.image(
        "https://assets-global.website-files.com/63692bf32544bee8b1836ea6/63bea29e26bbff45e81efe4a_gnosis-owl-cream.png",
        width=30,
    )

    st.caption(
        "View the source code on our [github](https://github.com/gnosis/prediction-market-agent/tree/main/prediction_market_agent/agents/microchain_agent)"
    )

with st.expander(
    "Interact with an autonomous agent that uses its own balance to "
    "participate in prediction markets. More info..."
):
    st.markdown(
        "To start, click 'Run' to see the agent in action, or bootstrap the "
        "agent with your own reasoning."
    )
    st.markdown(
        f"It is equipped with the following tools to access the "
        f"[{MARKET_TYPE}]({MARKET_TYPE.market_class.base_url}) prediction "
        f"market APIs:"
    )
    st.markdown(get_function_bullet_point_list(model=model))

# Placeholder for the agent's history
history_container = st.container()

# Interactive elements
with bottom():
    with st.container(border=True):
        col1, col2, col3, col4 = st.columns([1, 1, 1, 8])
        with col1:
            run_agent_button = st.button("Run the agent")
        with col2:
            iterations = st.number_input(
                "Iterations",
                value=1,
                step=1,
                min_value=1,
                max_value=100,
            )
        with col3:
            st.caption(" \- OR -")
        with col4:
            user_reasoning = st.chat_input("Add reasoning...")

# Execution
with history_container:
    if agent_is_initialized():
        display_all_history(st.session_state.agent)
    if user_reasoning:
        maybe_initialize_agent(model)
        execute_reasoning(
            agent=st.session_state.agent,
            reasoning=user_reasoning,
            model=model,
        )
        save_last_turn_history_to_memory(st.session_state.agent)
        # Run the agent after the user's reasoning
        run_agent(
            agent=st.session_state.agent,
            iterations=int(iterations),
            model=model,
        )
    if run_agent_button:
        maybe_initialize_agent(model)
        run_agent(
            agent=st.session_state.agent,
            iterations=int(iterations),
            model=model,
        )
        save_last_turn_history_to_memory(st.session_state.agent)
    if agent_is_initialized() and has_been_run_past_initialization(
        st.session_state.agent
    ):
        # Display running cost
        if st.session_state.running_cost > 0.0:
            st.info(
                f"Running OpenAPI credits cost: ${st.session_state.running_cost:.2f}"
            )  # TODO debug why always == 0.0<|MERGE_RESOLUTION|>--- conflicted
+++ resolved
@@ -1,12 +1,8 @@
 # Imports using asyncio (in this case mech_client) cause issues with Streamlit
-<<<<<<< HEAD
-from prediction_market_agent.tools.streamlit_utils import (  # isort:skip
-=======
 from prediction_market_agent.agents.microchain_agent.memory import LongTermMemory
 from prediction_market_agent.agents.utils import LongTermMemoryTaskIdentifier
 
-from prediction_market_agent.streamlit_utils import (  # isort:skip
->>>>>>> 37ed0e2e
+from prediction_market_agent.tools.streamlit_utils import (  # isort:skip
     streamlit_asyncio_event_loop_hack,
 )
 
@@ -35,15 +31,11 @@
     get_initial_history_length,
     has_been_run_past_initialization,
 )
-<<<<<<< HEAD
 from prediction_market_agent.tools.streamlit_utils import check_required_api_keys
-=======
-from prediction_market_agent.streamlit_utils import check_required_api_keys
 from prediction_market_agent.utils import APIKeys
 
 MARKET_TYPE = MarketType.OMEN
 ALLOW_STOP = False
->>>>>>> 37ed0e2e
 
 
 def run_agent(agent: Agent, iterations: int, model: str) -> None:
