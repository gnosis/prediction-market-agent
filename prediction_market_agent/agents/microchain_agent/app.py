# Imports using asyncio (in this case mech_client) cause issues with Streamlit
from prediction_market_agent.agents.microchain_agent.memory import LongTermMemory

from prediction_market_agent.streamlit_utils import (  # isort:skip
    streamlit_asyncio_event_loop_hack,
)

streamlit_asyncio_event_loop_hack()

# Fix "Your system has an unsupported version of sqlite3. Chroma requires sqlite3 >= 3.35.0" error
from prediction_market_agent.utils import patch_sqlite3  # isort:skip

patch_sqlite3()

<<<<<<< HEAD
=======

>>>>>>> e66149b5
import streamlit as st
from microchain import Agent
from prediction_market_agent_tooling.markets.markets import MarketType
from prediction_market_agent_tooling.tools.costs import openai_costs
from prediction_market_agent_tooling.tools.utils import check_not_none
from streamlit_extras.bottom_container import bottom

from prediction_market_agent.agents.microchain_agent.functions import MARKET_FUNCTIONS
from prediction_market_agent.agents.microchain_agent.microchain_agent import build_agent
from prediction_market_agent.agents.microchain_agent.utils import (
    get_initial_history_length,
    has_been_run_past_initialization,
)
from prediction_market_agent.streamlit_utils import check_required_api_keys


def run_agent(agent: Agent, iterations: int, model: str) -> None:
    with openai_costs(model) as costs:
        with st.spinner("Agent is running..."):
            for _ in range(iterations):
                agent.run(iterations=1, resume=True)
        st.session_state.running_cost += costs.cost


def execute_reasoning(agent: Agent, reasoning: str, model: str) -> None:
    with openai_costs(model) as costs:
        agent.execute_command(f'Reasoning("{reasoning}")')
        display_new_history_callback(agent)  # Run manually after `execute_command`
        st.session_state.running_cost += costs.cost


def display_all_history(agent: Agent) -> None:
    """
    Display the agent's history in the Streamlit app.
    """
    # Skip the initial messages
    history = agent.history[get_initial_history_length(agent) :]

    for h in history:
        st.chat_message(h["role"]).write(h["content"])


def get_history_from_last_turn(agent: Agent) -> list[dict[str, str]]:
    if len(agent.history) < 2:
        raise ValueError(
            "Agent history is too short. You must call `agent.run` before calling this function."
        )

    history_depth = 2  # One for the user input, one for the agent's reply
    history = agent.history[-history_depth:]
    str_history: list[dict[str, str]] = [
        {str(key): str(value) for key, value in h.items()} for h in history
    ]  # Enforce string typing
    return str_history


def display_new_history_callback(agent: Agent) -> None:
    """
    A callback to display the agent's history in the Streamlit app after a run
    with a single interation.
    """
    for h in get_history_from_last_turn(agent):
        st.chat_message(h["role"]).write(h["content"])


def agent_is_initialized() -> bool:
    return "agent" in st.session_state


def save_last_turn_history_to_memory(agent: Agent) -> None:
    last_turn_history = get_history_from_last_turn(agent)
    st.session_state.long_term_memory.save_history(last_turn_history)


def maybe_initialize_agent(model: str) -> None:
    # Initialize the agent
    if not agent_is_initialized():
        long_term_memory = LongTermMemory("microchain-streamlit-app")
        st.session_state.long_term_memory = long_term_memory
        st.session_state.agent = build_agent(
            market_type=MarketType.OMEN,
            model=model,
            allow_stop=False,
            long_term_memory=long_term_memory,
        )
        st.session_state.agent.reset()
        st.session_state.agent.build_initial_messages()
        st.session_state.running_cost = 0.0

        # Add a callback to display the agent's history after each run
        st.session_state.agent.on_iteration_end = display_new_history_callback


def get_market_function_bullet_point_list() -> str:
    bullet_points = ""
    for function in MARKET_FUNCTIONS:
        bullet_points += f"  - {function.__name__}\n"
    return bullet_points


st.set_page_config(
    layout="wide",
    page_title="Gnosis AI: Prediction Market Trader Agent",
    page_icon=":owl:",
)
st.title("Prediction Market Trader Agent")
check_required_api_keys(["OPENAI_API_KEY", "BET_FROM_PRIVATE_KEY"])

with st.sidebar:
    st.subheader("Configure:")
    if not agent_is_initialized():
<<<<<<< HEAD
        model = st.selectbox("Model", ["gpt-3.5-turbo-0125"], index=0)
=======
        model = st.selectbox(
            "Model",
            ["gpt-3.5-turbo-0125", "gpt-4o-2024-05-13"],
            index=0,
        )
>>>>>>> e66149b5
        if model is None:
            st.error("Please select a model.")
    else:
        model = st.selectbox(
            "Model",
            [st.session_state.agent.llm.generator.model],
            index=0,
            disabled=True,
        )
    model = check_not_none(model)

    st.divider()
    st.subheader("Built by Gnosis AI")
    st.image(
        "https://assets-global.website-files.com/63692bf32544bee8b1836ea6/63bea29e26bbff45e81efe4a_gnosis-owl-cream.png",
        width=30,
    )

    st.caption(
        "View the source code on our [github](https://github.com/gnosis/prediction-market-agent/tree/main/prediction_market_agent/agents/microchain_agent)"
    )

with st.expander(
    "Interact with an autonomous agent that participates in prediction "
    "markets. More info..."
):
    st.markdown(
        "To start, click 'Run' to see the agent in action, or bootstrap the "
        "agent with your own reasoning."
    )
    st.markdown(
        "It is equipped with the following tools to access the "
        "[AIOmen](https://aiomen.eth.limo/) prediction market APIs:"
    )
    st.markdown(get_market_function_bullet_point_list())

# Placeholder for the agent's history
history_container = st.container()

# Interactive elements
with bottom():
    with st.container(border=True):
        col1, col2, col3, col4 = st.columns([1, 1, 1, 8])
        with col1:
            run_agent_button = st.button("Run the agent")
        with col2:
            iterations = st.number_input(
                "Iterations",
                value=1,
                step=1,
                min_value=1,
                max_value=100,
            )
        with col3:
            st.caption(" \- OR -")
        with col4:
            user_reasoning = st.chat_input("Add reasoning...")

# Execution
with history_container:
    if agent_is_initialized():
        display_all_history(st.session_state.agent)
    if user_reasoning:
        maybe_initialize_agent(model)
        execute_reasoning(
            agent=st.session_state.agent,
            reasoning=user_reasoning,
            model=model,
        )
        save_last_turn_history_to_memory(st.session_state.agent)
    if run_agent_button:
        maybe_initialize_agent(model)
        run_agent(
            agent=st.session_state.agent,
            iterations=int(iterations),
            model=model,
        )
        save_last_turn_history_to_memory(st.session_state.agent)
    if agent_is_initialized() and has_been_run_past_initialization(
        st.session_state.agent
    ):
        # Display running cost
        if st.session_state.running_cost > 0.0:
            st.info(
                f"Running OpenAPI credits cost: ${st.session_state.running_cost:.2f}"
            )  # TODO debug why always == 0.0<|MERGE_RESOLUTION|>--- conflicted
+++ resolved
@@ -12,10 +12,6 @@
 
 patch_sqlite3()
 
-<<<<<<< HEAD
-=======
-
->>>>>>> e66149b5
 import streamlit as st
 from microchain import Agent
 from prediction_market_agent_tooling.markets.markets import MarketType
@@ -127,15 +123,7 @@
 with st.sidebar:
     st.subheader("Configure:")
     if not agent_is_initialized():
-<<<<<<< HEAD
         model = st.selectbox("Model", ["gpt-3.5-turbo-0125"], index=0)
-=======
-        model = st.selectbox(
-            "Model",
-            ["gpt-3.5-turbo-0125", "gpt-4o-2024-05-13"],
-            index=0,
-        )
->>>>>>> e66149b5
         if model is None:
             st.error("Please select a model.")
     else:
