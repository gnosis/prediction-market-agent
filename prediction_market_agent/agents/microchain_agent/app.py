"""
PYTHONPATH=. streamlit run prediction_market_agent/agents/microchain_agent/app.py

Tip: if you specify PYTHONPATH=., streamlit will watch for the changes in all files, instead of just this one.
"""
from prediction_market_agent.db.prompt_table_handler import PromptTableHandler

# Imports using asyncio (in this case mech_client) cause issues with Streamlit
from prediction_market_agent.tools.streamlit_utils import (  # isort:skip
    display_chat_history,
    streamlit_asyncio_event_loop_hack,
)


streamlit_asyncio_event_loop_hack()

# Fix "Your system has an unsupported version of sqlite3. Chroma requires sqlite3 >= 3.35.0" error
from prediction_market_agent.utils import patch_sqlite3  # isort:skip

patch_sqlite3()


import streamlit as st
from microchain import Agent
from prediction_market_agent_tooling.markets.markets import MarketType
from prediction_market_agent_tooling.tools.costs import openai_costs
from prediction_market_agent_tooling.tools.streamlit_user_login import streamlit_login
from streamlit_extras.bottom_container import bottom

from prediction_market_agent.agents.microchain_agent.memory import ChatHistory
from prediction_market_agent.agents.microchain_agent.microchain_agent import (
    build_agent,
    build_agent_functions,
)
from prediction_market_agent.agents.microchain_agent.prompts import (
    SYSTEM_PROMPTS,
    SystemPromptChoice,
)
from prediction_market_agent.agents.microchain_agent.utils import (
    get_balance,
    get_initial_history_length,
    has_been_run_past_initialization,
)
from prediction_market_agent.agents.utils import AgentIdentifier
from prediction_market_agent.db.long_term_memory_table_handler import (
    LongTermMemoryTableHandler,
)
from prediction_market_agent.tools.streamlit_utils import check_required_api_keys
from prediction_market_agent.utils import APIKeys

MARKET_TYPE = MarketType.OMEN
ALLOW_STOP = False


def run_agent(agent: Agent, iterations: int, model: str) -> None:
    maybe_initialize_long_term_memory()
    with openai_costs(model) as costs:
        with st.spinner("Agent is running..."):
            for _ in range(iterations):
                agent.run(iterations=1, resume=True)
        st.session_state.running_cost += costs.cost


def execute_reasoning(agent: Agent, reasoning: str, model: str) -> None:
    with openai_costs(model) as costs:
        agent.execute_command(f'Reasoning("{reasoning}")')
        display_new_history_callback(agent)  # Run manually after `execute_command`
        st.session_state.running_cost += costs.cost


def display_agent_history(agent: Agent) -> None:
    """
    Display the agent's history in the Streamlit app.
    """
    # Skip the initial messages
    history = agent.history[get_initial_history_length(agent) :]
    display_chat_history(ChatHistory.from_list_of_dicts(history))


def get_history_from_last_turn(agent: Agent) -> ChatHistory:
    if len(agent.history) < 2:
        raise ValueError(
            "Agent history is too short. You must call `agent.run` before calling this function."
        )

    history_depth = 2  # One for the user input, one for the agent's reply
    history = agent.history[-history_depth:]
    return ChatHistory.from_list_of_dicts(history)


def display_new_history_callback(agent: Agent) -> None:
    """
    A callback to display the agent's history in the Streamlit app after a run
    with a single interation.
    """
    display_chat_history(chat_history=get_history_from_last_turn(agent))


def long_term_memory_is_initialized() -> bool:
    return "long_term_memory" in st.session_state


def maybe_initialize_long_term_memory() -> None:
    # Initialize the db storage
    if not long_term_memory_is_initialized():
        st.session_state.long_term_memory = LongTermMemoryTableHandler(
            AgentIdentifier.MICROCHAIN_AGENT_STREAMLIT
        )


def agent_is_initialized() -> bool:
    return "agent" in st.session_state


def save_last_turn_history_to_memory(agent: Agent) -> None:
    get_history_from_last_turn(agent).save_to(st.session_state.long_term_memory)


def maybe_initialize_agent(model: str, system_prompt: str) -> None:
    # Initialize the agent
    if not agent_is_initialized():
        st.session_state.agent = build_agent(
            market_type=MARKET_TYPE,
            model=model,
            system_prompt=system_prompt,
            allow_stop=ALLOW_STOP,
            long_term_memory=st.session_state.long_term_memory,
<<<<<<< HEAD
            prompt_handler=(
                PromptHandler(
                    session_identifier=AgentIdentifier.MICROCHAIN_AGENT_STREAMLIT
                )
                if st.session_state.get("load_historical_prompt")
                else None
            ),
=======
            prompt_handler=PromptTableHandler(
                session_identifier=AgentIdentifier.MICROCHAIN_AGENT_STREAMLIT
            )
            if st.session_state.get("load_historical_prompt")
            else None,
>>>>>>> 325e9d27
        )
        st.session_state.agent.reset()
        st.session_state.agent.build_initial_messages()
        st.session_state.running_cost = 0.0

        # Add a callback to display the agent's history after each run
        st.session_state.agent.on_iteration_end = display_new_history_callback


def get_function_bullet_point_list(agent: Agent, model: str) -> str:
    bullet_points = ""
    for function in build_agent_functions(
        agent=agent,
        market_type=MARKET_TYPE,
        long_term_memory=st.session_state.long_term_memory,
        allow_stop=ALLOW_STOP,
        model=model,
    ):
        bullet_points += f"  - {function.__class__.__name__}\n"
    return bullet_points


##########
# Layout #
##########

st.set_page_config(
    layout="wide",
    page_title="Gnosis AI: Prediction Market Trader Agent",
    page_icon=":owl:",
)
st.title("Prediction Market Trader Agent")
with st.sidebar:
    streamlit_login()
check_required_api_keys(["OPENAI_API_KEY", "BET_FROM_PRIVATE_KEY"])
keys = APIKeys()
maybe_initialize_long_term_memory()

with st.sidebar:
    st.subheader("Agent Info:")
    with st.container(border=True):
        # Placeholder for the agent's balance
        balance_container = st.container()
    st.write(
        f"To see the agent's transaction history, click [here]({MARKET_TYPE.market_class.get_user_url(keys=keys)})."
    )

    st.divider()
    st.subheader("Configure:")
    st.selectbox(
        "Model",
        [
            "gpt-4-turbo",
            "gpt-3.5-turbo-0125",
            "gpt-4o-2024-05-13",
        ],
        index=0,
        disabled=agent_is_initialized(),
        key="model",
    )

    st.selectbox(
        "Initial memory",
        [p.value for p in SystemPromptChoice],
        index=0,
        key="system_prompt_select",
        disabled=agent_is_initialized(),
    )
    st.toggle(
        "Load historical prompt",
        key="load_historical_prompt",
        disabled=agent_is_initialized(),
    )

    system_prompt = SYSTEM_PROMPTS[
        SystemPromptChoice(st.session_state.system_prompt_select)
    ]

    st.divider()
    st.subheader("Built by Gnosis AI")
    st.image(
        "https://assets-global.website-files.com/63692bf32544bee8b1836ea6/63bea29e26bbff45e81efe4a_gnosis-owl-cream.png",
        width=30,
    )

    st.caption(
        "View the source code on our [github](https://github.com/gnosis/prediction-market-agent/tree/main/prediction_market_agent/agents/microchain_agent)"
    )

intro_expander = st.expander(
    "Interact with an autonomous agent that uses its own balance to "
    "participate in prediction markets. More info..."
)
system_prompt_expander = st.expander("Agent's current system prompt")

# Placeholder for the agent's history
history_container = st.container()

# Interactive elements
with bottom():
    with st.container(border=True):
        col1, col2, col3, col4 = st.columns([1, 1, 1, 8])
        with col1:
            run_agent_button = st.button("Run the agent")
        with col2:
            iterations = st.number_input(
                "Iterations",
                value=1,
                step=1,
                min_value=1,
                max_value=100,
            )
        with col3:
            st.caption(" \- OR -")
        with col4:
            user_reasoning = st.chat_input("Add reasoning and run the agent")

#############
# Execution #
#############

# Run the agent and display its history
with history_container:
    if agent_is_initialized():
        display_agent_history(st.session_state.agent)
    if user_reasoning:
        maybe_initialize_agent(st.session_state.model, system_prompt)
        execute_reasoning(
            agent=st.session_state.agent,
            reasoning=user_reasoning,
            model=st.session_state.model,
        )
        # Run the agent after the user's reasoning
        run_agent(
            agent=st.session_state.agent,
            iterations=int(iterations),
            model=st.session_state.model,
        )
        save_last_turn_history_to_memory(st.session_state.agent)
    if run_agent_button:
        maybe_initialize_agent(st.session_state.model, system_prompt)
        run_agent(
            agent=st.session_state.agent,
            iterations=int(iterations),
            model=st.session_state.model,
        )
        save_last_turn_history_to_memory(st.session_state.agent)
    if (
        agent_is_initialized()
        and has_been_run_past_initialization(st.session_state.agent)
        and st.session_state.running_cost > 0.0
    ):
        # Display running cost
        st.info(
            f"Running OpenAPI credits cost: ${st.session_state.running_cost:.2f}"
        )  # TODO debug why always == 0.0

# Once the agent has run...

# Display its updated balance
with balance_container:
    st.metric(
        label=f"Current balance ({MARKET_TYPE.market_class.currency})",
        value=f"{get_balance(MARKET_TYPE).amount:.2f}",
    )

# Display its updated function list, system prompt
with intro_expander:
    st.markdown(
        "To start, click 'Run' to see the agent in action, or execute the "
        "agent with your own reasoning."
    )
    st.markdown("It is equipped with the following tools:")

    st.markdown(
        get_function_bullet_point_list(
            agent=st.session_state.agent, model=st.session_state.model
        )
        if agent_is_initialized()
        else "The agent is not initialized yet."
    )

with system_prompt_expander:
    st.markdown(
        st.session_state.agent.system_prompt
        if agent_is_initialized()
        else "The agent is not initialized yet."
    )<|MERGE_RESOLUTION|>--- conflicted
+++ resolved
@@ -3,6 +3,7 @@
 
 Tip: if you specify PYTHONPATH=., streamlit will watch for the changes in all files, instead of just this one.
 """
+
 from prediction_market_agent.db.prompt_table_handler import PromptTableHandler
 
 # Imports using asyncio (in this case mech_client) cause issues with Streamlit
@@ -125,21 +126,13 @@
             system_prompt=system_prompt,
             allow_stop=ALLOW_STOP,
             long_term_memory=st.session_state.long_term_memory,
-<<<<<<< HEAD
             prompt_handler=(
-                PromptHandler(
+                PromptTableHandler(
                     session_identifier=AgentIdentifier.MICROCHAIN_AGENT_STREAMLIT
                 )
                 if st.session_state.get("load_historical_prompt")
                 else None
             ),
-=======
-            prompt_handler=PromptTableHandler(
-                session_identifier=AgentIdentifier.MICROCHAIN_AGENT_STREAMLIT
-            )
-            if st.session_state.get("load_historical_prompt")
-            else None,
->>>>>>> 325e9d27
         )
         st.session_state.agent.reset()
         st.session_state.agent.build_initial_messages()
