--- conflicted
+++ resolved
@@ -150,11 +150,6 @@
                 model_settings=ModelSettings(temperature=0),
             ),
         )
-<<<<<<< HEAD
-        if prediction is None:
-            raise ValueError("Failed to make a prediction.")
-=======
->>>>>>> 6785c3ff
 
         return str(prediction.p_yes)
 
