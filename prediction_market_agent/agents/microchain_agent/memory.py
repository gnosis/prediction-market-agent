# inspired by crewAI's LongTermMemory (https://github.com/joaomdmoura/crewAI/blob/main/src/crewai/memory/long_term/long_term_memory.py)
import json
from abc import ABC, abstractmethod
from datetime import datetime

from prediction_market_agent_tooling.deploy.agent import Answer
from prediction_market_agent_tooling.tools.utils import check_not_none, utcnow
from pydantic import BaseModel

from prediction_market_agent.db.models import LongTermMemories


class MemoryContainer(BaseModel, ABC):
    datetime_: datetime

    @staticmethod
    @abstractmethod
    def from_long_term_memory(
        long_term_memory: LongTermMemories,
    ) -> "MemoryContainer":
        pass


class SimpleMemoryMicrochain(MemoryContainer):
    content: str

    @staticmethod
    def from_long_term_memory(
        long_term_memory: LongTermMemories,
    ) -> "SimpleMemoryMicrochain":
        return SimpleMemoryMicrochain(
            content=json.loads(check_not_none(long_term_memory.metadata_))["content"],
            datetime_=long_term_memory.datetime_,
        )

    def __str__(self) -> str:
        return f"{self.datetime_}: {self.content}"


class AnswerWithScenario(Answer):
    scenario: str
    question: str

    @staticmethod
    def build_from_answer(
        answer: Answer, scenario: str, question: str
    ) -> "AnswerWithScenario":
        return AnswerWithScenario(scenario=scenario, question=question, **answer.dict())


class SimpleMemoryThinkThoroughly(MemoryContainer):
    metadata: AnswerWithScenario

    @staticmethod
    def from_long_term_memory(
        long_term_memory: LongTermMemories,
    ) -> "SimpleMemoryThinkThoroughly":
        return SimpleMemoryThinkThoroughly(
            metadata=AnswerWithScenario.model_validate_json(
                check_not_none(long_term_memory.metadata_)
            ),
            datetime_=long_term_memory.datetime_,
<<<<<<< HEAD
=======
        )


class LongTermMemory:
    def __init__(self, task_description: str, sqlalchemy_db_url: str | None = None):
        self.task_description = task_description
        self.storage = DBStorage(sqlalchemy_db_url=sqlalchemy_db_url)

    def save_history(self, history: list[Dict[str, Any]]) -> None:
        """Save item to storage. Note that score allows many types for easier handling by agent."""

        history_items = [
            LongTermMemories(
                task_description=self.task_description,
                metadata_=json.dumps(history_item),
                datetime_=utcnow(),
            )
            for history_item in history
        ]

        self.storage.save_multiple(history_items)

    def save_answer_with_scenario(
        self, answer_with_scenario: AnswerWithScenario
    ) -> None:
        return self.save_history([answer_with_scenario.dict()])

    def search(
        self,
        from_: datetime | None = None,
        to: datetime | None = None,
    ) -> Sequence[LongTermMemories]:
        return self.storage.load_long_term_memories(
            task_description=self.task_description,
            from_=from_,
            to=to,
>>>>>>> 6554c148
        )<|MERGE_RESOLUTION|>--- conflicted
+++ resolved
@@ -60,43 +60,4 @@
                 check_not_none(long_term_memory.metadata_)
             ),
             datetime_=long_term_memory.datetime_,
-<<<<<<< HEAD
-=======
-        )
-
-
-class LongTermMemory:
-    def __init__(self, task_description: str, sqlalchemy_db_url: str | None = None):
-        self.task_description = task_description
-        self.storage = DBStorage(sqlalchemy_db_url=sqlalchemy_db_url)
-
-    def save_history(self, history: list[Dict[str, Any]]) -> None:
-        """Save item to storage. Note that score allows many types for easier handling by agent."""
-
-        history_items = [
-            LongTermMemories(
-                task_description=self.task_description,
-                metadata_=json.dumps(history_item),
-                datetime_=utcnow(),
-            )
-            for history_item in history
-        ]
-
-        self.storage.save_multiple(history_items)
-
-    def save_answer_with_scenario(
-        self, answer_with_scenario: AnswerWithScenario
-    ) -> None:
-        return self.save_history([answer_with_scenario.dict()])
-
-    def search(
-        self,
-        from_: datetime | None = None,
-        to: datetime | None = None,
-    ) -> Sequence[LongTermMemories]:
-        return self.storage.load_long_term_memories(
-            task_description=self.task_description,
-            from_=from_,
-            to=to,
->>>>>>> 6554c148
         )