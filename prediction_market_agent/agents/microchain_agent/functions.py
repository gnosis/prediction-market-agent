--- conflicted
+++ resolved
@@ -1,11 +1,8 @@
 import typing as t
 
 from microchain import Function
-<<<<<<< HEAD
 from prediction_market_agent_tooling.config import PrivateCredentials
-=======
 from prediction_market_agent_tooling.benchmark.utils import OutcomePrediction
->>>>>>> b316874a
 from prediction_market_agent_tooling.markets.agent_market import AgentMarket
 from prediction_market_agent_tooling.markets.data_models import Currency, TokenAmount
 from prediction_market_agent_tooling.markets.markets import MarketType
@@ -181,13 +178,10 @@
         self.outcome_bool = get_boolean_outcome(
             outcome=self.outcome, market_type=market_type
         )
-<<<<<<< HEAD
         self.user_address = PrivateCredentials.from_api_keys(
             MicrochainAPIKeys()
         ).public_key
-=======
         self.user_address = APIKeys().bet_from_address
->>>>>>> b316874a
         super().__init__(market_type=market_type)
 
     @property
@@ -248,13 +242,9 @@
             outcome=self.outcome,
             market_type=market_type,
         )
-<<<<<<< HEAD
         self.user_address = PrivateCredentials.from_api_keys(
             MicrochainAPIKeys()
         ).public_key
-=======
-        self.user_address = APIKeys().bet_from_address
->>>>>>> b316874a
         super().__init__(market_type=market_type)
 
     @property
@@ -336,13 +326,9 @@
 
 class GetPositions(MarketFunction):
     def __init__(self, market_type: MarketType) -> None:
-<<<<<<< HEAD
         self.user_address = PrivateCredentials.from_api_keys(
             MicrochainAPIKeys()
         ).public_key
-=======
-        self.user_address = APIKeys().bet_from_address
->>>>>>> b316874a
         super().__init__(market_type=market_type)
 
     @property
@@ -357,13 +343,9 @@
         return []
 
     def __call__(self) -> list[str]:
-<<<<<<< HEAD
         self.user_address = PrivateCredentials.from_api_keys(
             MicrochainAPIKeys()
         ).public_key
-=======
-        self.user_address = APIKeys().bet_from_address
->>>>>>> b316874a
         positions = self.market_type.market_class.get_positions(
             user_id=self.user_address
         )
