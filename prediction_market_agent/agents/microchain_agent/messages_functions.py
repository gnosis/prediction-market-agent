--- conflicted
+++ resolved
@@ -87,9 +87,6 @@
 
         if not message_to_process:
             logger.info("No messages to process.")
-<<<<<<< HEAD
-        return str(message_to_process) if message_to_process else "No new messages"
-=======
         else:
             # Accumulate a percentage of the message value in the treasury.
             tx_receipt = send_xdai_to(
@@ -103,8 +100,7 @@
             logger.info(
                 f"Funded the treasury with xDai, tx_hash: {HexBytes(tx_receipt['transactionHash']).hex()}"
             )
-        return message_to_process
->>>>>>> 7cdf762e
+        return str(message_to_process) if message_to_process else "No new messages"
 
 
 MESSAGES_FUNCTIONS: list[type[Function]] = [
