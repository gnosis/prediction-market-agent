--- conflicted
+++ resolved
@@ -145,13 +145,6 @@
     wallet_address = Web3.to_checksum_address(
         "0x2A537F3403a3F5F463996c36D31e94227c9833CE"
     )
-<<<<<<< HEAD
-    model = SupportedModel.gpt_4o_mini
-=======
-    mech_address = Web3.to_checksum_address(
-        "0xDDe0780F744B84b505E344931F37cEDEaD8B6163"
-    )
->>>>>>> 7883045a
 
     @classmethod
     def get_initial_system_prompt(cls) -> str:
@@ -173,13 +166,6 @@
     wallet_address = Web3.to_checksum_address(
         "0x485D096b4c0413dA1B09Ed9261B8e91eCCD7ffb9"
     )
-<<<<<<< HEAD
-    model = SupportedModel.gpt_4o_mini
-=======
-    mech_address = Web3.to_checksum_address(
-        "0xEB98bfB88b469B60EE165F7e07c8450145999831"
-    )
->>>>>>> 7883045a
 
     @classmethod
     def get_initial_system_prompt(cls) -> str:
@@ -202,13 +188,6 @@
     wallet_address = Web3.to_checksum_address(
         "0xA87BD78f4a2312469119AFD88142c71Ca075C30A"
     )
-<<<<<<< HEAD
-    model = SupportedModel.gpt_4o_mini
-=======
-    mech_address = Web3.to_checksum_address(
-        "0x5CF37d5A367fcb49F49Cbb2F012b0c0748559D98"
-    )
->>>>>>> 7883045a
 
     @classmethod
     def get_initial_system_prompt(cls) -> str:
@@ -232,13 +211,6 @@
     wallet_address = Web3.to_checksum_address(
         "0xd4fC4305DC1226c38356024c26cdE985817f137F"
     )
-<<<<<<< HEAD
-    model = SupportedModel.gpt_4o_mini
-=======
-    mech_address = Web3.to_checksum_address(
-        "0x34c96c1abf80787c389B8d9f2C5Cb1E7C435D43B"
-    )
->>>>>>> 7883045a
 
     @classmethod
     def get_initial_system_prompt(cls) -> str:
@@ -259,13 +231,6 @@
     wallet_address = Web3.to_checksum_address(
         "0x1C7AbbBef500620A68ed2F94b816221A61d72F33"
     )
-<<<<<<< HEAD
-    model = SupportedModel.gpt_4o_mini
-=======
-    mech_address = Web3.to_checksum_address(
-        "0x519c0eC90Dd217A70BA024Ee7a6390b856A69Af6"
-    )
->>>>>>> 7883045a
 
     @classmethod
     def get_initial_system_prompt(cls) -> str:
