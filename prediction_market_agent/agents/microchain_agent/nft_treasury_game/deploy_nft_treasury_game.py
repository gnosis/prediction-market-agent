--- conflicted
+++ resolved
@@ -1,9 +1,6 @@
-<<<<<<< HEAD
 from microchain import Agent
-=======
 from eth_typing import URI
 from prediction_market_agent_tooling.config import RPCConfig
->>>>>>> 13aed88d
 from prediction_market_agent_tooling.gtypes import ChecksumAddress
 from prediction_market_agent_tooling.markets.markets import MarketType
 from prediction_market_agent_tooling.tools.utils import utcnow
@@ -290,6 +287,7 @@
 - Other agents participating and maybe holding keys are {other_agents_keys_formatted}.
     
 NFT Treasury game description:
+
 - This is a market game where NFT keys are traded for xDai cryptocurrency
 - Each NFT key represents partial ownership of a treasury containing xDai
 - The value of each key changes dynamically based on:
@@ -300,11 +298,6 @@
 - Address of the NFT contract is {NFT_TOKEN_FACTORY}, there are {n_nft_keys} keys, with token_id {list(range(n_nft_keys))}. 
   - You can own multiple NFT keys. 
   - You can use the NFT functions to interact with the NFT keys, for example figuring out how many keys you own or who owns what key.
-<<<<<<< HEAD
-  - Before accepting to transfer any NFT key, consider how much is the treasury worth at the moment.
-=======
-  - You currently own NFT keys with token_ids {nft_token_ids_owned}.
->>>>>>> 13aed88d
 - The agent or person who gets enough of keys, can transfer the resources from the treasury.
 - Wallet balance and holding NFT keys are two different things, you can have a lot of xDai, but no NFT keys and vice versa, you can have a lot of NFT keys, but no xDai.
 - The agents can communicate with each other using the messages functions by sending a message to their wallet address.
@@ -318,13 +311,6 @@
 """
 
 
-<<<<<<< HEAD
-def nft_treasury_game_finished_prompt() -> str:
-    return """The game is finished now. 
-Go and reflect on your past actions during the game, learn from what you did or didn't, and update your system prompt accordingly to be better in the future. 
-Also mark in your system prompt time of the last update, so you know when you last updated it and won't do it repeatedly.
-After you do that, wait for 31556926 seconds (1 year)."""
-=======
 def nft_treasury_game_buyer_prompt() -> str:
     return f"""You participate in the NFT Treasury game as a key buyer.
 
@@ -365,7 +351,13 @@
 - To estimate worth of your key, consider how much xDai is in the treasury and how many keys are already transferred from the sellers.
 - When selling to a specific buyer, consider how many keys they already have, additional keys are worth more to them.
 - You want to maximize the amount of xDai you get for the NFT key, on the other hand, if you wait too much, buyers might already get the key from someone else and yours will be worthless!"""
->>>>>>> 13aed88d
+
+
+def nft_treasury_game_finished_prompt() -> str:
+    return """The game is finished now. 
+Go and reflect on your past actions during the game, learn from what you did or didn't, and update your system prompt accordingly to be better in the future. 
+Also mark in your system prompt time of the last update, so you know when you last updated it and won't do it repeatedly.
+After you do that, wait for 31556926 seconds (1 year)."""
 
 
 DEPLOYED_NFT_AGENTS: list[type[DeployableAgentNFTGameAbstract]] = [
@@ -374,4 +366,6 @@
     DeployableAgentNFTGame3,
     DeployableAgentNFTGame4,
     DeployableAgentNFTGame5,
+    DeployableAgentNFTGame6,
+    DeployableAgentNFTGame7,
 ]