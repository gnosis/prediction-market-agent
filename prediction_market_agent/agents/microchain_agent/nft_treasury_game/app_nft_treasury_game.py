--- conflicted
+++ resolved
@@ -88,36 +88,23 @@
 
 def send_message_part(nft_agent: type[DeployableAgentNFTGameAbstract]) -> None:
     message = st.text_area("Write a message to the agent")
-<<<<<<< HEAD
+    keys = MicrochainAgentKeys()
+    default_value = keys.RECEIVER_MINIMUM_AMOUNT
     amount_to_send = st.number_input(
-        "Amount to send to agent (xDAI)",
-        min_value=OMEN_TINY_BET_AMOUNT,
-        step=OMEN_TINY_BET_AMOUNT,
-        format="%0.5f",
+        "Value in xDai",
+        min_value=default_value,
+        max_value=keys.SENDING_XDAI_CAP,
+        value=default_value,
+        format="%.5f",
     )
     message_compressed = HexBytes(compress_message(message)).hex() if message else ""
+
     if st.button("Send message", disabled=not message):
         send_message_via_wallet(
             recipient=nft_agent.wallet_address,
             message=message_compressed,
             amount_to_send=amount_to_send,
         )
-=======
-    keys = MicrochainAgentKeys()
-    default_value = keys.RECEIVER_MINIMUM_AMOUNT
-    value = st.number_input(
-        "Value in xDai",
-        min_value=default_value,
-        max_value=keys.SENDING_XDAI_CAP,
-        value=default_value,
-        format="%.5f",
-    )
-
-    if st.button("Send message", disabled=not message):
-        # TODO: Don't do this manually with deployment private key, use the user's wallet!
-        SendPaidMessageToAnotherAgent()(nft_agent.wallet_address, message, value)
-        st.success("Message sent and will be processed soon!")
->>>>>>> c850589a
 
 
 def parse_function_and_body(
