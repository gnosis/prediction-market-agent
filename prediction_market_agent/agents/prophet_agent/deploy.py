from prediction_market_agent_tooling.deploy.agent import DeployableTraderAgent
<<<<<<< HEAD
=======
from prediction_market_agent_tooling.deploy.betting_strategy import (
    BettingStrategy,
    KellyBettingStrategy,
    MaxAccuracyBettingStrategy,
)
>>>>>>> 0903d72d
from prediction_market_agent_tooling.loggers import logger
from prediction_market_agent_tooling.markets.agent_market import AgentMarket
from prediction_market_agent_tooling.markets.data_models import ProbabilisticAnswer
from prediction_market_agent_tooling.tools.tavily_storage.tavily_models import (
    TavilyStorage,
)
from prediction_prophet.benchmark.agents import (
    EmbeddingModel,
    OlasAgent,
    PredictionProphetAgent,
)

from prediction_market_agent.utils import DEFAULT_OPENAI_MODEL


class DeployableTraderAgentER(DeployableTraderAgent):
    agent: PredictionProphetAgent | OlasAgent
    bet_on_n_markets_per_run = 1
    strategy: BettingStrategy = MaxAccuracyBettingStrategy(bet_amount=1)

    @property
    def model(self) -> str | None:
        return self.agent.model

    def answer_binary_market(self, market: AgentMarket) -> ProbabilisticAnswer | None:
        prediction = self.agent.predict(market.question)
        if prediction.outcome_prediction is None:
            logger.error(f"Prediction failed for {market.question}.")
            return None
        logger.info(
            f"Answering '{market.question}' with probability '{prediction.outcome_prediction.p_yes}'."
        )
        return prediction.outcome_prediction


class DeployablePredictionProphetGPT4oAgent(DeployableTraderAgentER):
    agent: PredictionProphetAgent

    def load(self) -> None:
        super().load()
        self.agent = PredictionProphetAgent(
            model="gpt-4o-2024-08-06",
            tavily_storage=TavilyStorage(agent_id=self.__class__.__name__),
            logger=logger,
        )


class DeployablePredictionProphetGPT4TurboPreviewAgent(DeployableTraderAgentER):
    agent: PredictionProphetAgent

    def load(self) -> None:
        super().load()
        self.agent = PredictionProphetAgent(
            model="gpt-4-0125-preview",
            tavily_storage=TavilyStorage(agent_id=self.__class__.__name__),
            logger=logger,
        )


class DeployablePredictionProphetGPT4TurboFinalAgent(DeployableTraderAgentER):
    agent: PredictionProphetAgent

    def load(self) -> None:
        super().load()
        self.agent = PredictionProphetAgent(
            model="gpt-4-turbo-2024-04-09",
            tavily_storage=TavilyStorage(agent_id=self.__class__.__name__),
            logger=logger,
        )


class DeployableOlasEmbeddingOAAgent(DeployableTraderAgentER):
    agent: OlasAgent

    def load(self) -> None:
        super().load()
        self.agent = OlasAgent(
            model=DEFAULT_OPENAI_MODEL, embedding_model=EmbeddingModel.openai
        )<|MERGE_RESOLUTION|>--- conflicted
+++ resolved
@@ -1,12 +1,7 @@
 from prediction_market_agent_tooling.deploy.agent import DeployableTraderAgent
-<<<<<<< HEAD
-=======
 from prediction_market_agent_tooling.deploy.betting_strategy import (
-    BettingStrategy,
-    KellyBettingStrategy,
     MaxAccuracyBettingStrategy,
 )
->>>>>>> 0903d72d
 from prediction_market_agent_tooling.loggers import logger
 from prediction_market_agent_tooling.markets.agent_market import AgentMarket
 from prediction_market_agent_tooling.markets.data_models import ProbabilisticAnswer
@@ -25,7 +20,7 @@
 class DeployableTraderAgentER(DeployableTraderAgent):
     agent: PredictionProphetAgent | OlasAgent
     bet_on_n_markets_per_run = 1
-    strategy: BettingStrategy = MaxAccuracyBettingStrategy(bet_amount=1)
+    strategy = MaxAccuracyBettingStrategy(bet_amount=1)
 
     @property
     def model(self) -> str | None:
