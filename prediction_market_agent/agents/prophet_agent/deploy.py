--- conflicted
+++ resolved
@@ -30,11 +30,7 @@
 
 
 class DeployableTraderAgentER(DeployableTraderAgent):
-<<<<<<< HEAD
     agent: PredictionProphetAgent | OlasAgent
-=======
-    agent: AbstractBenchmarkedAgent
->>>>>>> 66545558
     bet_on_n_markets_per_run = 1
 
     @property
@@ -95,13 +91,6 @@
 
 
 class DeployablePredictionProphetGPT4TurboPreviewAgent(DeployableTraderAgentER):
-<<<<<<< HEAD
-    agent = PredictionProphetAgent(model="gpt-4-0125-preview")
-
-
-class DeployablePredictionProphetGPT4TurboFinalAgent(DeployableTraderAgentER):
-    agent = PredictionProphetAgent(model="gpt-4-turbo-2024-04-09")
-=======
     agent = PredictionProphetAgent(
         model="gpt-4-0125-preview",
         tavily_storage=TavilyStorage(
@@ -119,7 +108,6 @@
         ),
         logger=logger,
     )
->>>>>>> 66545558
 
 
 class DeployableOlasEmbeddingOAAgent(DeployableTraderAgentER):
