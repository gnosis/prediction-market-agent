--- conflicted
+++ resolved
@@ -3,14 +3,6 @@
 [BETS]
 $BETS
 
-<<<<<<< HEAD
-You can also find a summary of the reasoning that led to the bets being placed: 
-
-[SUMMARY OF REASONING]
-$SUMMARY_OF_REASONING
-
-Write one engaging tweet that attracts attention to the recent bets that the AI agent has placed, in order to increase his audience that wants to follow his betting activity. Make sure to include the outcome that the AI agent has placed a bet on. You should reference the reasoning that led to that bet being placed. Pick a single topic for the tweet. You must not add any reasoning or additional explanation, simply output the tweet."""
-=======
 Write a tweet, using an analytical tone, that describes the recent bets that the AI agent has placed, in order to inform your audience of your latest betting activity. Include include the outcome that the AI agent has placed a bet on. Pick a single topic for the tweet. You must not add any reasoning or additional explanation, simply output the tweet."""
 
 REASONING_PROMPT = """You are an AI agent that places bets on future events. You are given a TWEET that you already produced and a REASONING explaining why you placed the bet referenced by the TWEET.
@@ -22,7 +14,6 @@
 [REASONING]
 $REASONING"""
 
->>>>>>> 64fb851e
 
 CRITIC_PROMPT = """Reflect and provide critique on the following tweet. 
 
