--- conflicted
+++ resolved
@@ -71,14 +71,10 @@
 class DeployablePredictionRequestReasoningAgent(DeployableMechAgentBase):
     def load(self) -> None:
         self.local = True
-<<<<<<< HEAD
         self.tool = MechTool.PREDICTION_REQUEST_REASONING
 
 
 class DeployablePredictionUrlCotAgent(DeployableMechAgentBase):
     def load(self) -> None:
         self.local = True
-        self.tool = MechTool.PREDICTION_URL_COT
-=======
-        self.tool = MechTool.PREDICTION_REQUEST_REASONING
->>>>>>> 05365144
+        self.tool = MechTool.PREDICTION_URL_COT