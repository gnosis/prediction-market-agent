from datetime import datetime, timedelta

from prediction_market_agent_tooling.deploy.agent import DeployableAgent
from prediction_market_agent_tooling.loggers import logger
from prediction_market_agent_tooling.markets.data_models import Bet
from prediction_market_agent_tooling.markets.markets import MarketType
from prediction_market_agent_tooling.tools.utils import utcnow

from prediction_market_agent.agents.social_media_agent.social_agent import (
    build_reply_tweet,
    build_social_media_text,
)
from prediction_market_agent.agents.social_media_agent.social_media.abstract_handler import (
    AbstractSocialMediaHandler,
)
from prediction_market_agent.agents.social_media_agent.social_media.farcaster_handler import (
    FarcasterHandler,
)
from prediction_market_agent.agents.social_media_agent.social_media.twitter_handler import (
    TwitterHandler,
)
<<<<<<< HEAD
from prediction_market_agent.agents.utils import LongTermMemoryTaskIdentifier
from prediction_market_agent.db.long_term_memory_table_handler import (
    LongTermMemoryTableHandler,
)
=======
from prediction_market_agent.agents.utils import AgentIdentifier
>>>>>>> 6554c148
from prediction_market_agent.utils import APIKeys


class DeployableSocialMediaAgent(DeployableAgent):
    model: str = "gpt-4-turbo-2024-04-09"
    social_media_handlers: list[AbstractSocialMediaHandler] = []

    def load(self) -> None:
        self.social_media_handlers = [
            FarcasterHandler(),
            TwitterHandler(),
        ]

    def run(self, market_type: MarketType) -> None:
        # It should post a message (cast) on each run.

        one_day_ago = utcnow() - timedelta(days=1)
        bets = self.get_unique_bets_for_market(
            market_type=market_type, start_time=one_day_ago
        )
        # If no bets available for the last 24h, we skip posting.
        if not bets:
            logger.info("No bets available from last day. No post will be created.")
            return

<<<<<<< HEAD
        long_term_memory = LongTermMemoryTableHandler(
            LongTermMemoryTaskIdentifier.THINK_THOROUGHLY
        )
=======
        long_term_memory = LongTermMemory(AgentIdentifier.THINK_THOROUGHLY)
>>>>>>> 6554c148
        tweet = build_social_media_text(self.model, bets)
        reasoning_reply_tweet = build_reply_tweet(
            model=self.model,
            tweet=tweet,
            bets=bets,
            long_term_memory=long_term_memory,
            memories_since=one_day_ago,
        )

        self.post(tweet, reasoning_reply_tweet)

    def get_unique_bets_for_market(
        self, market_type: MarketType, start_time: datetime
    ) -> list[Bet]:
        """
        Returns bets for a given market since start_date.
        Uniqueness defined by market title.
        """
        bets = market_type.market_class.get_bets_made_since(
            better_address=APIKeys().bet_from_address, start_time=start_time
        )
        # filter bets with unique title, i.e. get 1 bet per market
        seen_titles = {bet.market_question: bet for bet in bets}
        filtered_bets = list(seen_titles.values())
        return filtered_bets

    def post(self, tweet: str | None, reasoning_reply_tweet: str | None) -> None:
        if not tweet or not reasoning_reply_tweet:
            logger.info("No tweet was produced. Exiting.")
            return

        for handler in self.social_media_handlers:
            handler.post(tweet, reasoning_reply_tweet)


if __name__ == "__main__":
    agent = DeployableSocialMediaAgent()
    agent.deploy_local(market_type=MarketType.OMEN, sleep_time=540, timeout=180)<|MERGE_RESOLUTION|>--- conflicted
+++ resolved
@@ -19,14 +19,11 @@
 from prediction_market_agent.agents.social_media_agent.social_media.twitter_handler import (
     TwitterHandler,
 )
-<<<<<<< HEAD
 from prediction_market_agent.agents.utils import LongTermMemoryTaskIdentifier
 from prediction_market_agent.db.long_term_memory_table_handler import (
     LongTermMemoryTableHandler,
 )
-=======
 from prediction_market_agent.agents.utils import AgentIdentifier
->>>>>>> 6554c148
 from prediction_market_agent.utils import APIKeys
 
 
@@ -52,13 +49,9 @@
             logger.info("No bets available from last day. No post will be created.")
             return
 
-<<<<<<< HEAD
         long_term_memory = LongTermMemoryTableHandler(
-            LongTermMemoryTaskIdentifier.THINK_THOROUGHLY
+            AgentIdentifier.THINK_THOROUGHLY
         )
-=======
-        long_term_memory = LongTermMemory(AgentIdentifier.THINK_THOROUGHLY)
->>>>>>> 6554c148
         tweet = build_social_media_text(self.model, bets)
         reasoning_reply_tweet = build_reply_tweet(
             model=self.model,
