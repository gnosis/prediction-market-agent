from langchain_core.language_models import BaseChatModel
from langchain_core.output_parsers import StrOutputParser
from langchain_core.prompts import ChatPromptTemplate
from langchain_openai import ChatOpenAI
from prediction_market_agent_tooling.loggers import logger
from tweepy import Client

from prediction_market_agent.agents.social_media_agent.prompts import POST_MAX_LENGTH
from prediction_market_agent.agents.social_media_agent.social_media.abstract_handler import (
    AbstractSocialMediaHandler,
)
from prediction_market_agent.utils import APIKeys, SocialMediaAPIKeys


class TwitterHandler(AbstractSocialMediaHandler):
    client: Client
    llm: BaseChatModel

    def __init__(
        self, model: str = "gpt-4", keys: SocialMediaAPIKeys | None = None
    ) -> None:
        if keys is None:
            keys = SocialMediaAPIKeys()
        self.client = Client(
            keys.twitter_bearer_token.get_secret_value(),
            keys.twitter_api_key.get_secret_value(),
            keys.twitter_api_key_secret.get_secret_value(),
            keys.twitter_access_token.get_secret_value(),
            keys.twitter_access_token_secret.get_secret_value(),
        )

        self.llm = ChatOpenAI(
            temperature=0,
            model=model,
<<<<<<< HEAD
            api_key=APIKeys().openai_api_key,
=======
            api_key=APIKeys().openai_api_key_secretstr_v1,
>>>>>>> f13b4e93
        )

    def make_tweet_more_concise(self, tweet: str) -> str:
        system_template = f"Make this tweet more concise while keeping an analytical tone. You are forbidden of using more than {POST_MAX_LENGTH} characters."
        prompt_template = ChatPromptTemplate.from_messages(
            [("system", system_template), ("user", "{text}")]
        )

        chain = prompt_template | self.llm | StrOutputParser()
        result = chain.invoke({"text": tweet})
        return result

    @staticmethod
    def does_post_length_exceed_max_length(tweet: str) -> bool:
        return len(tweet) > POST_MAX_LENGTH

    def post(self, text: str, reasoning_reply_tweet: str) -> None:
        quote_tweet_id = self.post_else_retry_with_summarization(text)
        self.post_else_retry_with_summarization(
            reasoning_reply_tweet, quote_tweet_id=quote_tweet_id
        )

    def post_else_retry_with_summarization(
        self, text: str, quote_tweet_id: str | None = None
    ) -> str | None:
        """
        Posts the provided text on Twitter and retries with a summarized version if the text exceeds the maximum
        length. If the summarized text also exceeds the maximum length, a warning is logged and the function returns
        without posting.
        """
        if self.does_post_length_exceed_max_length(text):
            if self.does_post_length_exceed_max_length(
                text := self.make_tweet_more_concise(text)
            ):
                logger.warning(
                    f"Tweet too long. Length: {len(text)}, max length: {POST_MAX_LENGTH}"
                )
                return None
        posted_tweet = self.client.create_tweet(
            text=text, quote_tweet_id=quote_tweet_id
        )
        logger.info(f"Tweeted {text} - {posted_tweet}")
        try:
            return str(posted_tweet.data["id"])
        except Exception as e:
            logger.exception("Could not extract tweet ID. Exception: ", e)
            return None<|MERGE_RESOLUTION|>--- conflicted
+++ resolved
@@ -32,11 +32,7 @@
         self.llm = ChatOpenAI(
             temperature=0,
             model=model,
-<<<<<<< HEAD
-            api_key=APIKeys().openai_api_key,
-=======
             api_key=APIKeys().openai_api_key_secretstr_v1,
->>>>>>> f13b4e93
         )
 
     def make_tweet_more_concise(self, tweet: str) -> str:
