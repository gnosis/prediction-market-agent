from typing import Any

import tenacity
from eth_account import Account
from eth_account.messages import defunct_hash_message
from prediction_market_agent_tooling.config import APIKeys, RPCConfig
from prediction_market_agent_tooling.gtypes import ChecksumAddress, HexBytes
from prediction_market_agent_tooling.loggers import logger
from safe_eth.eth import EthereumClient, EthereumNetwork
from safe_eth.safe import Safe
from safe_eth.safe.api.transaction_service_api import TransactionServiceApi
from safe_eth.safe.api.transaction_service_api.transaction_service_api import (
    EthereumNetwork,
    TransactionServiceApi,
)
from safe_eth.safe.safe import Safe, SafeTx
from safe_eth.safe.safe_signature import SafeSignature, SafeSignatureContract
from web3 import Web3
from web3.types import TxParams

from prediction_market_agent.agents.safe_guard_agent.safe_api_models.detailed_transaction_info import (
    DetailedTransactionResponse,
)

NULL_ADDRESS = Web3.to_checksum_address("0x0000000000000000000000000000000000000000")


def get_safe(safe_address: ChecksumAddress) -> Safe:
    safe = Safe(safe_address, EthereumClient(RPCConfig().gnosis_rpc_url))  # type: ignore
    return safe


@tenacity.retry(
    stop=tenacity.stop_after_attempt(5), wait=tenacity.wait_exponential(max=60)
)
def get_safes(owner: ChecksumAddress) -> list[ChecksumAddress]:
    api = TransactionServiceApi(EthereumNetwork(RPCConfig().chain_id))
    safes = api.get_safes_for_owner(owner)
    return safes


def post_message(safe: Safe, message: str, api_keys: APIKeys) -> None:
    logger.info(f"Posting message to Safe {safe.address}.")

    message_hash = defunct_hash_message(text=message)
    target_safe_message_hash = safe.get_message_hash(message_hash)  # type: ignore # type bug, it's iffed to work correctly inside the function.

    if api_keys.safe_address_checksum is not None:
        # In the case we are posting message from another Safe.
        # Based on https://github.com/safe-global/safe-eth-py/blob/v6.4.0/safe_eth/safe/tests/test_safe_signature.py#L184.
        owner_safe_message_hash = get_safe(api_keys.safe_address_checksum).get_message_hash(message_hash)  # type: ignore # type bug, it's iffed to work correctly inside the function.
        owner_safe_eoa_signature = api_keys.get_account().signHash(
            owner_safe_message_hash
        )["signature"]

        owner_safe_signature = SafeSignatureContract.from_values(
            api_keys.safe_address_checksum,
            target_safe_message_hash,
            message_hash,
            owner_safe_eoa_signature,
        )
        signature = SafeSignature.export_signatures([owner_safe_signature])
    else:
        # Otherwise normal signature directly using EOA.
        signature = api_keys.get_account().signHash(target_safe_message_hash)[
            "signature"
        ]

    api = TransactionServiceApi(network=EthereumNetwork(RPCConfig().chain_id))
    api.post_message(safe.address, message, signature)


def reject_transaction(safe: Safe, tx: SafeTx, api_keys: APIKeys) -> None:
    # To reject transaction on Safe, you create a new transaction with the same nonce, but empty data.
    rejection_tx = SafeTx(
        ethereum_client=tx.ethereum_client,
        safe_address=tx.safe_address,
        to=tx.safe_address,
        value=0,
        data=HexBytes("0x"),
        operation=0,
        safe_tx_gas=0,
        base_gas=0,
        gas_price=0,
        gas_token=NULL_ADDRESS,
        refund_receiver=NULL_ADDRESS,
        signatures=None,
        safe_nonce=tx.safe_nonce,
        safe_version=tx.safe_version,
        chain_id=tx.chain_id,
    )
    post_or_execute(safe, rejection_tx, api_keys)


def sign_or_execute(safe: Safe, tx: SafeTx, api_keys: APIKeys) -> TxParams | None:
    """
    Use this function to sign an existing transaction and automatically either execute it (if threshold is met), or to post your signature into the transaction in the queue.
    """
<<<<<<< HEAD
=======

>>>>>>> d0c8491f
    if api_keys.safe_address_checksum is not None:
        _safe_sign(
            tx,
            api_keys.safe_address_checksum,
            api_keys.bet_from_private_key.get_secret_value(),
        )
    else:
        tx.sign(api_keys.bet_from_private_key.get_secret_value())

    threshold = safe.retrieve_threshold()

    if threshold > len(tx.signers):
        logger.info("Threshold not met yet, just adding a sign.")
        _abort_on_safe_owner_post(safe, tx, api_keys)
        api = TransactionServiceApi(EthereumNetwork(RPCConfig().chain_id))
        api.post_signatures(tx.safe_tx_hash, tx.signatures)
        return None
    else:
        logger.info(
            f"Threshold {threshold} met with {len(tx.signers)} signs, executing."
        )
        tx.call()
        _, tx_params = tx.execute(api_keys.bet_from_private_key.get_secret_value())
        return tx_params


def post_or_execute(safe: Safe, tx: SafeTx, api_keys: APIKeys) -> TxParams | None:
    """
    Use this function to automatically sign and execute your new transaction (in case only 1 signer is required),
    or to post it to the queue (in case more than 1 signer is required).
    """
    if api_keys.safe_address_checksum is not None:
        _safe_sign(
            tx,
            api_keys.safe_address_checksum,
            api_keys.bet_from_private_key.get_secret_value(),
        )
    else:
        tx.sign(api_keys.bet_from_private_key.get_secret_value())

<<<<<<< HEAD
    threshold = safe.retrieve_threshold()
=======
    if api_keys.safe_address_checksum is not None:
        _safe_sign(
            tx,
            api_keys.safe_address_checksum,
            api_keys.bet_from_private_key.get_secret_value(),
        )
    else:
        tx.sign(api_keys.bet_from_private_key.get_secret_value())
>>>>>>> d0c8491f

    if threshold > len(tx.signers):
        logger.info(f"Safe requires multiple signers, posting to the queue.")
        _abort_on_safe_owner_post(safe, tx, api_keys)
        api = TransactionServiceApi(EthereumNetwork(RPCConfig().chain_id))
        api.post_transaction(tx)
        return None
    else:
        logger.info(
            f"Threshold {threshold} met with {len(tx.signers)} signs, executing."
        )
        tx.call()
        _, tx_params = tx.execute(api_keys.bet_from_private_key.get_secret_value())
        return tx_params


def extract_all_addresses_or_raise(
    tx: DetailedTransactionResponse,
) -> list[ChecksumAddress]:
    """
    Extracts all addresses from the transaction data.
    Useful for example when dealing with Multi-Send transaction, which is built from multiple transactions inside it.
    Raises ValueError if no addresses are found.
    """
    addresses = extract_all_addresses(tx)
    if not addresses:
        raise ValueError("No addresses found in the transaction.")
    return addresses


def extract_all_addresses(tx: DetailedTransactionResponse) -> list[ChecksumAddress]:
    """
    Extracts all addresses from the transaction data.
    Useful for example when dealing with Multi-Send transaction, which is built from multiple transactions inside it.
    """
    found_addresses = _find_addresses_in_nested_structure(tx.model_dump())
    return sorted(found_addresses)


def _find_addresses_in_nested_structure(value: Any) -> set[ChecksumAddress]:
    addresses = set()
    if isinstance(value, dict):
        for v in value.values():
            addresses.update(_find_addresses_in_nested_structure(v))
    elif isinstance(value, list):
        for item in value:
            addresses.update(_find_addresses_in_nested_structure(item))
    elif isinstance(value, str):
        try:
            addresses.add(Web3.to_checksum_address(value))
        except ValueError:
            # Ignore if it's not a valid address.
            pass
<<<<<<< HEAD
    # Automatically remove null address as that one isn't interesting.
    return addresses - {NULL_ADDRESS}
=======
    return addresses
>>>>>>> d0c8491f


def _safe_sign(
    tx: SafeTx, owner_safe_address: ChecksumAddress, private_key: str
) -> bytes:
    """
    TODO: This could be proposed into safe-eth-py as a method of SafeTx.
    Based on https://github.com/safe-global/safe-eth-py/blob/v6.4.0/safe_eth/safe/tests/test_safe_signature.py#L210.

<<<<<<< HEAD
    :param tx:
=======
>>>>>>> d0c8491f
    :param owner_safe_address:
    :param private_key:
    :return: Signature
    """
    account = Account.from_key(private_key)

    owner_safe_message_hash = get_safe(owner_safe_address).get_message_hash(
        tx.safe_tx_hash_preimage  # type: ignore # type bug, this is correct.
    )
    owner_safe_eoa_signature = account.signHash(owner_safe_message_hash)["signature"]
    owner_safe_signature = SafeSignatureContract.from_values(
        owner_safe_address,
        tx.safe_tx_hash,
        tx.safe_tx_hash_preimage,
        owner_safe_eoa_signature,
    )

<<<<<<< HEAD
    # Insert signature sorted
    if owner_safe_address.lower() not in [x.lower() for x in tx.signers]:
        existing_signatures = SafeSignature.parse_signature(
            tx.signatures,
            tx.safe_tx_hash,
            tx.safe_tx_hash_preimage,
        )
        tx.signatures = SafeSignature.export_signatures(
            [owner_safe_signature, *existing_signatures]
=======
    current_signatures = SafeSignature.parse_signature(tx.signatures, tx.safe_tx_hash)
    # Insert signature sorted
    if owner_safe_address.lower() not in [x.lower() for x in tx.signers]:
        tx.signatures = SafeSignature.export_signatures(
            [owner_safe_signature, *current_signatures]
>>>>>>> d0c8491f
        )

    return tx.signatures


def _abort_on_safe_owner_post(
    safe: Safe,
    tx: SafeTx,
    api_keys: APIKeys,
) -> None:
    if api_keys.safe_address_checksum is None:
        return

    raise NotImplementedError(
        f"""On the contract level, signing Safe transaction using another Safe (which is owner of the formet Safe) is supported.
That's why we are able to sign & execute the transaction right away in the case we have enough of signers.

Unfortunatelly, support in Safe UI isn't implemented yet, and in the case that `SafeSignatureContract` is uploaded via TransactionServiceApi, 
Safe UI will crash and show 500 Internal Server Error.

To be safe, use this function to abort the transaction if you are trying to post it to their queue. We do not want to bug out users' Safe accounts.

For the details, see https://ethereum.stackexchange.com/questions/168598/queued-transactions-in-safe-ui-giving-500-internal-server-error.

TODO: Remove this function once Safe UI supports this.
"""
    )<|MERGE_RESOLUTION|>--- conflicted
+++ resolved
@@ -96,10 +96,6 @@
     """
     Use this function to sign an existing transaction and automatically either execute it (if threshold is met), or to post your signature into the transaction in the queue.
     """
-<<<<<<< HEAD
-=======
-
->>>>>>> d0c8491f
     if api_keys.safe_address_checksum is not None:
         _safe_sign(
             tx,
@@ -140,18 +136,7 @@
     else:
         tx.sign(api_keys.bet_from_private_key.get_secret_value())
 
-<<<<<<< HEAD
     threshold = safe.retrieve_threshold()
-=======
-    if api_keys.safe_address_checksum is not None:
-        _safe_sign(
-            tx,
-            api_keys.safe_address_checksum,
-            api_keys.bet_from_private_key.get_secret_value(),
-        )
-    else:
-        tx.sign(api_keys.bet_from_private_key.get_secret_value())
->>>>>>> d0c8491f
 
     if threshold > len(tx.signers):
         logger.info(f"Safe requires multiple signers, posting to the queue.")
@@ -205,12 +190,8 @@
         except ValueError:
             # Ignore if it's not a valid address.
             pass
-<<<<<<< HEAD
     # Automatically remove null address as that one isn't interesting.
     return addresses - {NULL_ADDRESS}
-=======
-    return addresses
->>>>>>> d0c8491f
 
 
 def _safe_sign(
@@ -220,10 +201,7 @@
     TODO: This could be proposed into safe-eth-py as a method of SafeTx.
     Based on https://github.com/safe-global/safe-eth-py/blob/v6.4.0/safe_eth/safe/tests/test_safe_signature.py#L210.
 
-<<<<<<< HEAD
     :param tx:
-=======
->>>>>>> d0c8491f
     :param owner_safe_address:
     :param private_key:
     :return: Signature
@@ -241,7 +219,6 @@
         owner_safe_eoa_signature,
     )
 
-<<<<<<< HEAD
     # Insert signature sorted
     if owner_safe_address.lower() not in [x.lower() for x in tx.signers]:
         existing_signatures = SafeSignature.parse_signature(
@@ -251,13 +228,6 @@
         )
         tx.signatures = SafeSignature.export_signatures(
             [owner_safe_signature, *existing_signatures]
-=======
-    current_signatures = SafeSignature.parse_signature(tx.signatures, tx.safe_tx_hash)
-    # Insert signature sorted
-    if owner_safe_address.lower() not in [x.lower() for x in tx.signers]:
-        tx.signatures = SafeSignature.export_signatures(
-            [owner_safe_signature, *current_signatures]
->>>>>>> d0c8491f
         )
 
     return tx.signatures
