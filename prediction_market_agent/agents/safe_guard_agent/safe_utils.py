import tenacity
from eth_account.messages import defunct_hash_message
from prediction_market_agent_tooling.config import APIKeys, RPCConfig
from prediction_market_agent_tooling.gtypes import ChecksumAddress, HexBytes
from prediction_market_agent_tooling.loggers import logger
from safe_eth.eth import EthereumClient, EthereumNetwork
from safe_eth.safe import Safe
from safe_eth.safe.api.transaction_service_api import TransactionServiceApi
from safe_eth.safe.api.transaction_service_api.transaction_service_api import (
    EthereumNetwork,
    TransactionServiceApi,
)
from safe_eth.safe.safe import Safe, SafeTx
from web3 import Web3


<<<<<<< HEAD
def get_safe(safe_address: ChecksumAddress) -> Safe:
    safe = Safe(safe_address, EthereumClient(RPCConfig().gnosis_rpc_url))  # type: ignore
    return safe


def check_if_owner(safe_address: ChecksumAddress, maybe_owner: ChecksumAddress) -> bool:
    safe = get_safe(safe_address)
    return safe.retrieve_is_owner(maybe_owner)
=======
@tenacity.retry(stop=tenacity.stop_after_attempt(3), wait=tenacity.wait_fixed(1))
def get_safes(owner: ChecksumAddress) -> list[ChecksumAddress]:
    api = TransactionServiceApi(EthereumNetwork(RPCConfig().chain_id))
    safes = api.get_safes_for_owner(owner)
    return safes
>>>>>>> ffa95c00


def post_message(safe: Safe, message: str, api_keys: APIKeys) -> None:
    logger.info(f"Posting message to Safe {safe.address}.")

    message_hash = defunct_hash_message(text=message)
    safe_message_hash = safe.get_message_hash(message_hash)  # type: ignore # type bug, it's iffed to work correctly inside the function.
    owner_signature = api_keys.get_account().signHash(safe_message_hash)

    api = TransactionServiceApi(network=EthereumNetwork(RPCConfig().chain_id))
    api.post_message(safe.address, message, owner_signature.signature)


def reject_transaction(safe: Safe, tx: SafeTx, api_keys: APIKeys) -> None:
    # To reject transaction on Safe, you create a new transaction with the same nonce, but empty data.
    rejection_tx = SafeTx(
        ethereum_client=tx.ethereum_client,
        safe_address=tx.safe_address,
        to=tx.safe_address,
        value=0,
        data=HexBytes("0x"),
        operation=0,
        safe_tx_gas=0,
        base_gas=0,
        gas_price=0,
        gas_token=Web3.to_checksum_address(
            "0x0000000000000000000000000000000000000000"
        ),
        refund_receiver=Web3.to_checksum_address(
            "0x0000000000000000000000000000000000000000"
        ),
        signatures=None,
        safe_nonce=tx.safe_nonce,
        safe_version=tx.safe_version,
        chain_id=tx.chain_id,
    )
    post_or_execute(safe, rejection_tx, api_keys)


def sign_or_execute(safe: Safe, tx: SafeTx, api_keys: APIKeys) -> None:
    """
    Use this function to sign an existing transaction and automatically either execute it (if threshold is met), or to post your signature into the transaction in the queue.
    """
    tx.sign(api_keys.bet_from_private_key.get_secret_value())

    if safe.retrieve_threshold() > len(tx.signatures):
        logger.info("Threshold not met yet, just adding a sign.")
        api = TransactionServiceApi(EthereumNetwork(RPCConfig().chain_id))
        api.post_signatures(tx.safe_tx_hash, tx.signatures)
    else:
        logger.info("Threshold met, executing.")
        tx.call()
        tx.execute(api_keys.bet_from_private_key.get_secret_value())


def post_or_execute(safe: Safe, tx: SafeTx, api_keys: APIKeys) -> None:
    """
    Use this function to automatically sign and execute your new transaction (in case only 1 signer is required),
    or to post it to the queue (in case more than 1 signer is required).
    """
    if len(tx.signatures):
        raise ValueError(
            "Should be a fresh transaction. See `sign_or_execute` function for signing existing transaction."
        )

    # Sign by our account.
    tx.sign(api_keys.bet_from_private_key.get_secret_value())

    if safe.retrieve_threshold() > 1:
        logger.info(f"Safe requires multiple signers, posting to the queue.")
        api = TransactionServiceApi(EthereumNetwork(RPCConfig().chain_id))
        api.post_transaction(tx)
    else:
        logger.info("Safe requires only 1 signer, executing.")
        tx.call()
        tx.execute(api_keys.bet_from_private_key.get_secret_value())<|MERGE_RESOLUTION|>--- conflicted
+++ resolved
@@ -14,7 +14,6 @@
 from web3 import Web3
 
 
-<<<<<<< HEAD
 def get_safe(safe_address: ChecksumAddress) -> Safe:
     safe = Safe(safe_address, EthereumClient(RPCConfig().gnosis_rpc_url))  # type: ignore
     return safe
@@ -23,13 +22,12 @@
 def check_if_owner(safe_address: ChecksumAddress, maybe_owner: ChecksumAddress) -> bool:
     safe = get_safe(safe_address)
     return safe.retrieve_is_owner(maybe_owner)
-=======
+  
 @tenacity.retry(stop=tenacity.stop_after_attempt(3), wait=tenacity.wait_fixed(1))
 def get_safes(owner: ChecksumAddress) -> list[ChecksumAddress]:
     api = TransactionServiceApi(EthereumNetwork(RPCConfig().chain_id))
     safes = api.get_safes_for_owner(owner)
     return safes
->>>>>>> ffa95c00
 
 
 def post_message(safe: Safe, message: str, api_keys: APIKeys) -> None:
