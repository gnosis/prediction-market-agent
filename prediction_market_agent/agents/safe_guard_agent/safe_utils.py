from typing import Any

import tenacity
from eth_account import Account
from eth_account.messages import defunct_hash_message
from prediction_market_agent_tooling.config import APIKeys, RPCConfig
from prediction_market_agent_tooling.gtypes import ChecksumAddress, HexBytes
from prediction_market_agent_tooling.loggers import logger
from safe_eth.eth import EthereumClient, EthereumNetwork
from safe_eth.safe import Safe
from safe_eth.safe.api.transaction_service_api import TransactionServiceApi
from safe_eth.safe.api.transaction_service_api.transaction_service_api import (
    EthereumNetwork,
    TransactionServiceApi,
)
from safe_eth.safe.safe import Safe, SafeTx
from safe_eth.safe.safe_signature import SafeSignature, SafeSignatureContract
from web3 import Web3
from web3.types import TxParams

from prediction_market_agent.agents.safe_guard_agent.safe_api_models.detailed_transaction_info import (
    DetailedTransactionResponse,
)

NULL_ADDRESS = Web3.to_checksum_address("0x0000000000000000000000000000000000000000")


def get_safe(safe_address: ChecksumAddress) -> Safe:
    safe = Safe(safe_address, EthereumClient(RPCConfig().gnosis_rpc_url))  # type: ignore
    return safe


@tenacity.retry(
    stop=tenacity.stop_after_attempt(5), wait=tenacity.wait_exponential(max=60)
)
def get_safes(owner: ChecksumAddress) -> list[ChecksumAddress]:
    api = TransactionServiceApi(EthereumNetwork(RPCConfig().chain_id))
    safes = api.get_safes_for_owner(owner)
    return safes


def post_message(safe: Safe, message: str, api_keys: APIKeys) -> None:
    logger.info(f"Posting message to Safe {safe.address}.")

    message_hash = defunct_hash_message(text=message)
    target_safe_message_hash = safe.get_message_hash(message_hash)  # type: ignore # type bug, it's iffed to work correctly inside the function.

    if api_keys.safe_address_checksum is not None:
        # In the case we are posting message from another Safe.
        # Based on https://github.com/safe-global/safe-eth-py/blob/v6.4.0/safe_eth/safe/tests/test_safe_signature.py#L184.
        owner_safe_message_hash = get_safe(api_keys.safe_address_checksum).get_message_hash(message_hash)  # type: ignore # type bug, it's iffed to work correctly inside the function.
        owner_safe_eoa_signature = api_keys.get_account().signHash(
            owner_safe_message_hash
        )["signature"]

        owner_safe_signature = SafeSignatureContract.from_values(
            api_keys.safe_address_checksum,
            target_safe_message_hash,
            message_hash,
            owner_safe_eoa_signature,
        )
        signature = SafeSignature.export_signatures([owner_safe_signature])
    else:
        # Otherwise normal signature directly using EOA.
        signature = api_keys.get_account().signHash(target_safe_message_hash)[
            "signature"
        ]

    api = TransactionServiceApi(network=EthereumNetwork(RPCConfig().chain_id))
    api.post_message(safe.address, message, signature)


def reject_transaction(safe: Safe, tx: SafeTx, api_keys: APIKeys) -> None:
    # To reject transaction on Safe, you create a new transaction with the same nonce, but empty data.
    rejection_tx = SafeTx(
        ethereum_client=tx.ethereum_client,
        safe_address=tx.safe_address,
        to=tx.safe_address,
        value=0,
        data=HexBytes("0x"),
        operation=0,
        safe_tx_gas=0,
        base_gas=0,
        gas_price=0,
        gas_token=NULL_ADDRESS,
        refund_receiver=NULL_ADDRESS,
        signatures=None,
        safe_nonce=tx.safe_nonce,
        safe_version=tx.safe_version,
        chain_id=tx.chain_id,
    )
    post_or_execute(safe, rejection_tx, api_keys)


def sign_or_execute(safe: Safe, tx: SafeTx, api_keys: APIKeys) -> TxParams | None:
    """
    Use this function to sign an existing transaction and automatically either execute it (if threshold is met), or to post your signature into the transaction in the queue.
    """
    if api_keys.safe_address_checksum is not None:
        _safe_sign(
            tx,
            api_keys.safe_address_checksum,
            api_keys.bet_from_private_key.get_secret_value(),
        )
    else:
        tx.sign(api_keys.bet_from_private_key.get_secret_value())

    threshold = safe.retrieve_threshold()

    if threshold > len(tx.signers):
        logger.info("Threshold not met yet, just adding a sign.")
        _abort_on_safe_owner_post(safe, tx, api_keys)
        api = TransactionServiceApi(EthereumNetwork(RPCConfig().chain_id))
        api.post_signatures(tx.safe_tx_hash, tx.signatures)
        return None
    else:
        logger.info(
            f"Threshold {threshold} met with {len(tx.signers)} signs, executing."
        )
        tx.call()
        _, tx_params = tx.execute(api_keys.bet_from_private_key.get_secret_value())
        return tx_params


def post_or_execute(safe: Safe, tx: SafeTx, api_keys: APIKeys) -> TxParams | None:
    """
    Use this function to automatically sign and execute your new transaction (in case only 1 signer is required),
    or to post it to the queue (in case more than 1 signer is required).
    """
    if api_keys.safe_address_checksum is not None:
        _safe_sign(
            tx,
            api_keys.safe_address_checksum,
            api_keys.bet_from_private_key.get_secret_value(),
        )
    else:
        tx.sign(api_keys.bet_from_private_key.get_secret_value())

    threshold = safe.retrieve_threshold()

    if threshold > len(tx.signers):
        logger.info(f"Safe requires multiple signers, posting to the queue.")
        _abort_on_safe_owner_post(safe, tx, api_keys)
        api = TransactionServiceApi(EthereumNetwork(RPCConfig().chain_id))
        api.post_transaction(tx)
        return None
    else:
        logger.info(
            f"Threshold {threshold} met with {len(tx.signers)} signs, executing."
        )
        tx.call()
        _, tx_params = tx.execute(api_keys.bet_from_private_key.get_secret_value())
        return tx_params


def extract_all_addresses_or_raise(
    tx: DetailedTransactionResponse,
) -> list[ChecksumAddress]:
    """
    Extracts all addresses from the transaction data.
    Useful for example when dealing with Multi-Send transaction, which is built from multiple transactions inside it.
    Raises ValueError if no addresses are found.
    """
    addresses = extract_all_addresses(tx)
    if not addresses:
        raise ValueError("No addresses found in the transaction.")
    return addresses


def extract_all_addresses(tx: DetailedTransactionResponse) -> list[ChecksumAddress]:
    """
    Extracts all addresses from the transaction data.
    Useful for example when dealing with Multi-Send transaction, which is built from multiple transactions inside it.
    """
<<<<<<< HEAD
    found_addresses = _find_addresses_in_nested_structure(tx.model_dump())
=======
    # Automatically remove null address as that one isn't interesting.
    found_addresses = find_addresses_in_nested_structure(tx.model_dump()) - {
        NULL_ADDRESS
    }
>>>>>>> 1d15a88f
    return sorted(found_addresses)


def find_addresses_in_nested_structure(value: Any) -> set[ChecksumAddress]:
    addresses = set()
    if isinstance(value, dict):
        for v in value.values():
            addresses.update(find_addresses_in_nested_structure(v))
    elif isinstance(value, list):
        for item in value:
            addresses.update(find_addresses_in_nested_structure(item))
    elif isinstance(value, str):
        try:
            addresses.add(Web3.to_checksum_address(value))
        except ValueError:
            # Ignore if it's not a valid address.
            pass
    # Automatically remove null address as that one isn't interesting.
    return addresses - {NULL_ADDRESS}


def _safe_sign(
    tx: SafeTx, owner_safe_address: ChecksumAddress, private_key: str
) -> bytes:
    """
    TODO: This could be proposed into safe-eth-py as a method of SafeTx.
    Based on https://github.com/safe-global/safe-eth-py/blob/v6.4.0/safe_eth/safe/tests/test_safe_signature.py#L210.

    :param tx:
    :param owner_safe_address:
    :param private_key:
    :return: Signature
    """
    account = Account.from_key(private_key)

    owner_safe_message_hash = get_safe(owner_safe_address).get_message_hash(
        tx.safe_tx_hash_preimage  # type: ignore # type bug, this is correct.
    )
    owner_safe_eoa_signature = account.signHash(owner_safe_message_hash)["signature"]
    owner_safe_signature = SafeSignatureContract.from_values(
        owner_safe_address,
        tx.safe_tx_hash,
        tx.safe_tx_hash_preimage,
        owner_safe_eoa_signature,
    )

    # Insert signature sorted
    if owner_safe_address.lower() not in [x.lower() for x in tx.signers]:
        existing_signatures = SafeSignature.parse_signature(
            tx.signatures,
            tx.safe_tx_hash,
            tx.safe_tx_hash_preimage,
        )
        tx.signatures = SafeSignature.export_signatures(
            [owner_safe_signature, *existing_signatures]
        )

    return tx.signatures


def _abort_on_safe_owner_post(
    safe: Safe,
    tx: SafeTx,
    api_keys: APIKeys,
) -> None:
    if api_keys.safe_address_checksum is None:
        return

    raise NotImplementedError(
        f"""On the contract level, signing Safe transaction using another Safe (which is owner of the formet Safe) is supported.
That's why we are able to sign & execute the transaction right away in the case we have enough of signers.

Unfortunatelly, support in Safe UI isn't implemented yet, and in the case that `SafeSignatureContract` is uploaded via TransactionServiceApi, 
Safe UI will crash and show 500 Internal Server Error.

To be safe, use this function to abort the transaction if you are trying to post it to their queue. We do not want to bug out users' Safe accounts.

For the details, see https://ethereum.stackexchange.com/questions/168598/queued-transactions-in-safe-ui-giving-500-internal-server-error.

TODO: Remove this function once Safe UI supports this.
"""
    )<|MERGE_RESOLUTION|>--- conflicted
+++ resolved
@@ -172,14 +172,10 @@
     Extracts all addresses from the transaction data.
     Useful for example when dealing with Multi-Send transaction, which is built from multiple transactions inside it.
     """
-<<<<<<< HEAD
-    found_addresses = _find_addresses_in_nested_structure(tx.model_dump())
-=======
     # Automatically remove null address as that one isn't interesting.
     found_addresses = find_addresses_in_nested_structure(tx.model_dump()) - {
         NULL_ADDRESS
     }
->>>>>>> 1d15a88f
     return sorted(found_addresses)
 
 
