from typing import Callable

<<<<<<< HEAD
from prediction_market_agent_tooling.config import APIKeys, RPCConfig
from prediction_market_agent_tooling.gtypes import ChecksumAddress
from prediction_market_agent_tooling.loggers import logger
from prediction_market_agent_tooling.tools.langfuse_ import observe
from safe_eth.safe.api.transaction_service_api.transaction_service_api import (
    EthereumNetwork,
    TransactionServiceApi,
)
=======
from prediction_market_agent_tooling.config import APIKeys
from prediction_market_agent_tooling.gtypes import ChecksumAddress
from prediction_market_agent_tooling.loggers import logger
>>>>>>> 9927e1cd
from safe_eth.safe.safe import Safe, SafeTx

from prediction_market_agent.agents.safe_guard_agent import safe_api_utils
from prediction_market_agent.agents.safe_guard_agent.guards import (
    blacklist,
    goplus_,
    llm,
)
from prediction_market_agent.agents.safe_guard_agent.safe_api_models.detailed_transaction_info import (
    DetailedTransactionResponse,
)
from prediction_market_agent.agents.safe_guard_agent.safe_api_models.transactions import (
    Transaction,
)
from prediction_market_agent.agents.safe_guard_agent.safe_utils import (
    get_safe,
<<<<<<< HEAD
=======
    get_safes,
>>>>>>> 9927e1cd
    post_message,
    reject_transaction,
    sign_or_execute,
)
from prediction_market_agent.agents.safe_guard_agent.validation_result import (
    ValidationResult,
)

SAFE_GUARDS: list[
    Callable[
        [DetailedTransactionResponse, SafeTx, list[DetailedTransactionResponse]],
        ValidationResult,
    ]
] = [
    # Keep ordered from cheapest/fastest to most expensive/slowest.
    blacklist.validate_safe_transaction_blacklist,
    # hash_checker.validate_safe_transaction_hash,
    llm.validate_safe_transaction_llm,
    goplus_.validate_safe_transaction_goplus_address_security,
    goplus_.validate_safe_transaction_goplus_token_security,
    goplus_.validate_safe_transaction_goplus_nft_security,
]


def validate_all(
    do_sign_or_execution: bool,
    do_reject: bool,
    do_message: bool,
) -> None:
    api_keys = APIKeys()

    safes_to_verify = get_safes(api_keys.bet_from_address)
    logger.info(
        f"For owner {api_keys.bet_from_address}, retrieved {safes_to_verify} safes to verify transactions for."
    )

    for safe_address in safes_to_verify:
        validate_safe(
            safe_address,
            do_sign_or_execution,
            do_reject,
            do_message,
        )


def validate_safe(
    safe_address: ChecksumAddress,
    do_sign_or_execution: bool,
    do_reject: bool,
    do_message: bool,
) -> None:
    queued_transactions = safe_api_utils.get_safe_queued_transactions(safe_address)
    logger.info(
        f"Retrieved {len(queued_transactions)} queued transactions to verify for {safe_address}."
    )

    for queued_transaction in queued_transactions:
        validate_safe_transaction(
            safe_address,
            queued_transaction,
            do_sign_or_execution,
            do_reject,
            do_message,
        )


@observe()
def validate_safe_transaction(
    safe_address: ChecksumAddress,
    transaction: Transaction,
    do_sign_or_execution: bool,
    do_reject: bool,
    do_message: bool,
    ignore_historical_transaction_ids: set[str] | None = None,
) -> list[ValidationResult] | None:
    api_keys = APIKeys()
    safe = get_safe(safe_address)
    is_owner = safe.retrieve_is_owner(api_keys.bet_from_address)

    if not is_owner:
        logger.warning(
            f"{api_keys.bet_from_address} is not owner of Safe {safe_address}, some functionality may be limited."
        )

    logger.info(f"Processing transaction {transaction.id}.")

    historical_transactions = safe_api_utils.get_safe_history(safe_address)
<<<<<<< HEAD
    detailed_historical_transactions = (
        safe_api_utils.gather_safe_detailed_transaction_info(
            [
                tx.id
                for tx in historical_transactions
                if ignore_historical_transaction_ids is None
                or tx.id not in ignore_historical_transaction_ids
            ]
        )
    )

=======
    detailed_historical_transactions = [
        safe_api_utils.get_safe_detailed_transaction_info(transaction_id=tx.id)
        for tx in historical_transactions
        if ignore_historical_transaction_ids is None
        or tx.id not in ignore_historical_transaction_ids
    ]
>>>>>>> 9927e1cd
    logger.info(
        f"Retrieved {len(detailed_historical_transactions)} historical transactions."
    )

    detailed_transaction_info = safe_api_utils.get_safe_detailed_transaction_info(
        transaction_id=transaction.id
    )
    safe_tx = safe_api_utils.safe_tx_from_detailed_transaction(
        safe, detailed_transaction_info
    )

    validation_results = run_safe_guards(
        safe_tx,
        detailed_transaction_info,
        detailed_historical_transactions,
    )

    if all(result.ok for result in validation_results):
        logger.success("All validations successful.")
        if do_sign_or_execution:
            sign_or_execute(safe, safe_tx, api_keys)

    else:
        logger.error("At least one validation failed.")
        if do_reject:
            reject_transaction(safe, safe_tx, api_keys)

    logger.info("Done.")
    if do_message:
        send_message(safe, transaction.id, validation_results, api_keys)
    return validation_results


@observe()
def run_safe_guards(
    safe_tx: SafeTx,
    detailed_transaction_info: DetailedTransactionResponse,
    detailed_historical_transactions: list[DetailedTransactionResponse],
) -> list[ValidationResult]:
    validation_results: list[ValidationResult] = []
    logger.info("Running the transaction validation...")
    for safe_guard_fn in SAFE_GUARDS:
        logger.info(f"Running {safe_guard_fn.__name__}...")
        validation_result = safe_guard_fn(
            detailed_transaction_info,
            safe_tx,
            detailed_historical_transactions,
        )
        (logger.success if validation_result.ok else logger.warning)(
            f"Validation result: {validation_result}"
        )
        validation_results.append(validation_result)

        if not validation_result.ok:
            logger.error(
                f"Validation using {safe_guard_fn.__name__} reported malicious activity."
            )
<<<<<<< HEAD
=======
            break

    if all(result.ok for result in validation_results):
        logger.success("All validations successful.")
        if do_sign_or_execution:
            sign_or_execute(safe, safe_tx, api_keys)

    else:
        logger.error("At least one validation failed.")
        if do_reject:
            reject_transaction(safe, safe_tx, api_keys)

    logger.info("Done.")
    if do_message:
        send_message(safe, transaction.id, validation_results, api_keys)
>>>>>>> 9927e1cd
    return validation_results


def send_message(
    safe: Safe,
    transaction_id: str,
    validation_results: list[ValidationResult],
    api_keys: APIKeys,
) -> None:
    ok = all(result.ok for result in validation_results)
    reasons_formatted = "\n".join(
        f"- {'OK' if result.ok else 'Failed'} -- {result.reason}"
        for result in validation_results
    )
    message = f"""Your transaction with id `{transaction_id}` was {'approved' if ok else 'rejected'}.

Reasons:
{reasons_formatted}
"""
    post_message(safe, message, api_keys)<|MERGE_RESOLUTION|>--- conflicted
+++ resolved
@@ -1,6 +1,5 @@
 from typing import Callable
 
-<<<<<<< HEAD
 from prediction_market_agent_tooling.config import APIKeys, RPCConfig
 from prediction_market_agent_tooling.gtypes import ChecksumAddress
 from prediction_market_agent_tooling.loggers import logger
@@ -9,11 +8,9 @@
     EthereumNetwork,
     TransactionServiceApi,
 )
-=======
 from prediction_market_agent_tooling.config import APIKeys
 from prediction_market_agent_tooling.gtypes import ChecksumAddress
 from prediction_market_agent_tooling.loggers import logger
->>>>>>> 9927e1cd
 from safe_eth.safe.safe import Safe, SafeTx
 
 from prediction_market_agent.agents.safe_guard_agent import safe_api_utils
@@ -30,10 +27,7 @@
 )
 from prediction_market_agent.agents.safe_guard_agent.safe_utils import (
     get_safe,
-<<<<<<< HEAD
-=======
     get_safes,
->>>>>>> 9927e1cd
     post_message,
     reject_transaction,
     sign_or_execute,
@@ -121,7 +115,6 @@
     logger.info(f"Processing transaction {transaction.id}.")
 
     historical_transactions = safe_api_utils.get_safe_history(safe_address)
-<<<<<<< HEAD
     detailed_historical_transactions = (
         safe_api_utils.gather_safe_detailed_transaction_info(
             [
@@ -133,14 +126,6 @@
         )
     )
 
-=======
-    detailed_historical_transactions = [
-        safe_api_utils.get_safe_detailed_transaction_info(transaction_id=tx.id)
-        for tx in historical_transactions
-        if ignore_historical_transaction_ids is None
-        or tx.id not in ignore_historical_transaction_ids
-    ]
->>>>>>> 9927e1cd
     logger.info(
         f"Retrieved {len(detailed_historical_transactions)} historical transactions."
     )
@@ -198,24 +183,7 @@
             logger.error(
                 f"Validation using {safe_guard_fn.__name__} reported malicious activity."
             )
-<<<<<<< HEAD
-=======
-            break
-
-    if all(result.ok for result in validation_results):
-        logger.success("All validations successful.")
-        if do_sign_or_execution:
-            sign_or_execute(safe, safe_tx, api_keys)
-
-    else:
-        logger.error("At least one validation failed.")
-        if do_reject:
-            reject_transaction(safe, safe_tx, api_keys)
-
-    logger.info("Done.")
-    if do_message:
-        send_message(safe, transaction.id, validation_results, api_keys)
->>>>>>> 9927e1cd
+
     return validation_results
 
 
