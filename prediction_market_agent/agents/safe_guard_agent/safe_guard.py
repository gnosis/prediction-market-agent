--- conflicted
+++ resolved
@@ -176,18 +176,12 @@
 
     logger.info("Done.")
     if do_message:
-<<<<<<< HEAD
-        send_message(safe, transaction.id, validation_results, api_keys)
-
-    return validation_results
-=======
         send_message(safe, transaction_id, validation_results, api_keys)
 
     return ValidationConclusion(
         ok=ok,
         results=validation_results,
     )
->>>>>>> ad215ae2
 
 
 @observe()
