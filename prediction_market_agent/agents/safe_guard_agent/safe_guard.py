--- conflicted
+++ resolved
@@ -16,16 +16,10 @@
     CreationTxInfo,
     DetailedTransactionResponse,
 )
-<<<<<<< HEAD
-=======
-from prediction_market_agent.agents.safe_guard_agent.safe_api_models.transactions import (
-    Transaction,
-)
 from prediction_market_agent.agents.safe_guard_agent.safe_api_utils import (
     is_already_canceled,
     signer_is_missing,
 )
->>>>>>> 024fdaad
 from prediction_market_agent.agents.safe_guard_agent.safe_utils import (
     get_safe,
     get_safes,
@@ -178,18 +172,12 @@
 
     logger.info("Done.")
     if do_message:
-<<<<<<< HEAD
         send_message(safe, transaction_id, validation_results, api_keys)
 
     return ValidationConclusion(
         ok=ok,
         results=validation_results,
     )
-=======
-        send_message(safe, transaction.id, validation_results, api_keys)
-
-    return validation_results
->>>>>>> 024fdaad
 
 
 @observe()
