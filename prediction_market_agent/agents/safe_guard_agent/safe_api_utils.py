import requests
import tenacity
from prediction_market_agent_tooling.config import RPCConfig
from prediction_market_agent_tooling.gtypes import ChecksumAddress, HexBytes
from prediction_market_agent_tooling.tools.utils import check_not_none
from pydantic import ValidationError
from safe_eth.safe.safe import Safe, SafeTx

from prediction_market_agent.agents.safe_guard_agent.safe_api_models.balances import (
    Balances,
)
from prediction_market_agent.agents.safe_guard_agent.safe_api_models.detailed_transaction_info import (
    DetailedTransactionResponse,
)
from prediction_market_agent.agents.safe_guard_agent.safe_api_models.transactions import (
    CancellationTxInfo,
    CreationTxInfo,
    Transaction,
    TransactionResponse,
    TransactionResult,
)


def is_valued_transaction_result(
    tx: TransactionResult, all_txs: list[TransactionResult]
) -> bool:
    """
    Filter out creation transactions (nothing to validate there) and transactions that have been already cancelled.
    """
    cancelled_nonces = [
        item.transaction.executionInfo.nonce
        for item in all_txs
        if item.transaction is not None
        and item.transaction.executionInfo is not None
        and isinstance(item.transaction.txInfo, CancellationTxInfo)
    ]
    return (
        tx.type == "TRANSACTION"
        and tx.transaction is not None
        and not isinstance(
            tx.transaction.txInfo,
            (CreationTxInfo, CancellationTxInfo),
        )
        and (
            tx.transaction.executionInfo is None
            or tx.transaction.executionInfo.nonce not in cancelled_nonces
        )
    )


<<<<<<< HEAD
@tenacity.retry(
    stop=tenacity.stop_after_attempt(3),
    wait=tenacity.wait_fixed(1),
    retry=tenacity.retry_if_not_exception_type(ValidationError),
)
def get_safe_quened_transactions(
=======
def get_safe_queued_transactions(
>>>>>>> 44bb3788
    safe_address: ChecksumAddress,
) -> list[Transaction]:
    """
    TODO: This isn't great as we would need to call Safe's API for each guarded Safe non-stop.
    Can we somehow listen to creation of queued transactions? Are they emited as events or something? And ideally without relying on Safe's APIs? Project Zero maybe?
    """
    response = requests.get(
        f"https://safe-client.safe.global/v1/chains/{RPCConfig().chain_id}/safes/{safe_address}/transactions/queued"
    ).json()
    response_parsed = TransactionResponse.model_validate(response)
    transactions = [
        check_not_none(item.transaction)
        for item in response_parsed.results
        if is_valued_transaction_result(item, response_parsed.results)
    ]
    return transactions


@tenacity.retry(
    stop=tenacity.stop_after_attempt(3),
    wait=tenacity.wait_fixed(1),
    retry=tenacity.retry_if_not_exception_type(ValidationError),
)
def get_safe_detailed_transaction_info(
    transaction_id: str,
) -> DetailedTransactionResponse:
    """
    TODO: Can we retrieve this without relying on Safe's APIs?
    """
    response = requests.get(
        f"https://safe-client.safe.global/v1/chains/{RPCConfig().chain_id}/transactions/{transaction_id}"
    ).json()
    response_parsed = DetailedTransactionResponse.model_validate(response)
    return response_parsed


@tenacity.retry(
    stop=tenacity.stop_after_attempt(3),
    wait=tenacity.wait_fixed(1),
    retry=tenacity.retry_if_not_exception_type(ValidationError),
)
def get_safe_history(
    safe_address: ChecksumAddress,
) -> list[Transaction]:
    """
    TODO: Can we get this without relying on Safe's APIs?
    """
    response = requests.get(
        f"https://safe-client.safe.global/v1/chains/{RPCConfig().chain_id}/safes/{safe_address}/transactions/history"
    ).json()
    response_parsed = TransactionResponse.model_validate(response)
    transactions = [
        check_not_none(item.transaction)
        for item in response_parsed.results
        if is_valued_transaction_result(item, response_parsed.results)
    ]
    return transactions


def safe_tx_from_detailed_transaction(
    safe: Safe,
    transaction_details: DetailedTransactionResponse,
) -> SafeTx:
    tx_data = check_not_none(transaction_details.txData)
    exec_info = check_not_none(transaction_details.detailedExecutionInfo)
    return safe.build_multisig_tx(
        to=tx_data.to.value,
        value=int(tx_data.value),
        data=HexBytes(tx_data.hexData or "0x"),
        operation=tx_data.operation,
        safe_tx_gas=int(exec_info.safeTxGas),
        base_gas=int(exec_info.baseGas),
        gas_price=int(exec_info.gasPrice),
        gas_token=exec_info.gasToken,
        refund_receiver=exec_info.refundReceiver.value,
        signatures=b"".join(
            [
                HexBytes(confirmation.signature)
                for confirmation in exec_info.confirmations
            ]
        ),
        safe_nonce=exec_info.nonce,
    )


@tenacity.retry(
    stop=tenacity.stop_after_attempt(3),
    wait=tenacity.wait_fixed(1),
    retry=tenacity.retry_if_not_exception_type(ValidationError),
)
def get_balances_usd(safe_address: ChecksumAddress) -> Balances:
    """
    TODO: Can we get this without relying on Safe's APIs?
    """
    response = requests.get(
        f"https://safe-client.safe.global/v1/chains/{RPCConfig().chain_id}/safes/{safe_address}/balances/usd?trusted=true"
    ).json()
    response_model = Balances.model_validate(response)
    return response_model<|MERGE_RESOLUTION|>--- conflicted
+++ resolved
@@ -48,16 +48,12 @@
     )
 
 
-<<<<<<< HEAD
 @tenacity.retry(
     stop=tenacity.stop_after_attempt(3),
     wait=tenacity.wait_fixed(1),
     retry=tenacity.retry_if_not_exception_type(ValidationError),
 )
-def get_safe_quened_transactions(
-=======
 def get_safe_queued_transactions(
->>>>>>> 44bb3788
     safe_address: ChecksumAddress,
 ) -> list[Transaction]:
     """
