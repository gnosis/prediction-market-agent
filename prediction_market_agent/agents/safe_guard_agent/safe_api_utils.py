--- conflicted
+++ resolved
@@ -4,10 +4,8 @@
 from prediction_market_agent_tooling.gtypes import ChecksumAddress, HexBytes
 from prediction_market_agent_tooling.tools.langfuse_ import observe
 from prediction_market_agent_tooling.tools.utils import check_not_none
-<<<<<<< HEAD
-=======
+
 from pydantic import ValidationError
->>>>>>> 9927e1cd
 from safe_eth.safe.safe import NULL_ADDRESS, Safe, SafeTx
 
 from prediction_market_agent.agents.safe_guard_agent.safe_api_models.balances import (
@@ -60,15 +58,12 @@
     )
 
 
-<<<<<<< HEAD
 @observe()
-=======
 @tenacity.retry(
     stop=tenacity.stop_after_attempt(3),
     wait=tenacity.wait_fixed(1),
     retry=tenacity.retry_if_not_exception_type(ValidationError),
 )
->>>>>>> 9927e1cd
 def get_safe_queued_transactions(
     safe_address: ChecksumAddress,
 ) -> list[Transaction]:
@@ -88,7 +83,6 @@
     return transactions
 
 
-<<<<<<< HEAD
 @observe()
 def gather_safe_detailed_transaction_info(
     transaction_ids: list[str],
@@ -100,13 +94,11 @@
 
 
 @observe()
-=======
 @tenacity.retry(
     stop=tenacity.stop_after_attempt(3),
     wait=tenacity.wait_fixed(1),
     retry=tenacity.retry_if_not_exception_type(ValidationError),
 )
->>>>>>> 9927e1cd
 def get_safe_detailed_transaction_info(
     transaction_id: str,
 ) -> DetailedTransactionResponse:
@@ -120,15 +112,12 @@
     return response_parsed
 
 
-<<<<<<< HEAD
 @observe()
-=======
 @tenacity.retry(
     stop=tenacity.stop_after_attempt(3),
     wait=tenacity.wait_fixed(1),
     retry=tenacity.retry_if_not_exception_type(ValidationError),
 )
->>>>>>> 9927e1cd
 def get_safe_history(
     safe_address: ChecksumAddress,
 ) -> list[Transaction]:
@@ -165,7 +154,6 @@
         gas_price=int(exec_info.gasPrice) if exec_info and exec_info.gasPrice else 0,
         gas_token=(
             exec_info.gasToken if exec_info and exec_info.gasToken else NULL_ADDRESS
-<<<<<<< HEAD
         ),
         refund_receiver=(
             exec_info.refundReceiver.value
@@ -182,37 +170,16 @@
             if exec_info and exec_info.confirmations
             else b""
         ),
-=======
-        ),
-        refund_receiver=(
-            exec_info.refundReceiver.value
-            if exec_info and exec_info.refundReceiver
-            else NULL_ADDRESS
-        ),
-        signatures=(
-            b"".join(
-                [
-                    HexBytes(confirmation.signature)
-                    for confirmation in exec_info.confirmations
-                ]
-            )
-            if exec_info and exec_info.confirmations
-            else b""
-        ),
->>>>>>> 9927e1cd
         safe_nonce=exec_info.nonce if exec_info else None,
     )
 
 
-<<<<<<< HEAD
 @observe()
-=======
 @tenacity.retry(
     stop=tenacity.stop_after_attempt(3),
     wait=tenacity.wait_fixed(1),
     retry=tenacity.retry_if_not_exception_type(ValidationError),
 )
->>>>>>> 9927e1cd
 def get_balances_usd(safe_address: ChecksumAddress) -> Balances:
     """
     TODO: Can we get this without relying on Safe's APIs?
