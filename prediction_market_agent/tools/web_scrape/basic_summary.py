import bs4
import requests
from langchain.chains.summarize import load_summarize_chain
from langchain.prompts import PromptTemplate
from langchain.text_splitter import RecursiveCharacterTextSplitter
from langchain_openai import ChatOpenAI

from prediction_market_agent.utils import APIKeys


def _summary(
    objective: str, content: str, separators: list[str] = ["\n\n", "\n"]
) -> str:
    llm = ChatOpenAI(
        temperature=0,
        model="gpt-3.5-turbo-0125",
<<<<<<< HEAD
        api_key=APIKeys().openai_api_key,
=======
        api_key=APIKeys().openai_api_key_secretstr_v1,
>>>>>>> f13b4e93
    )
    text_splitter = RecursiveCharacterTextSplitter(
        separators=separators, chunk_size=10000, chunk_overlap=500
    )
    docs = text_splitter.create_documents([content])
    map_prompt = (
        "Write a summary of the following text for {objective}:\n"
        '"{text}\n'
        "SUMMARY:"
    )
    t = PromptTemplate(template=map_prompt, input_variables=["text", "objective"])
    summary_chain = load_summarize_chain(
        llm=llm,
        chain_type="map_reduce",
        map_prompt=t,
        combine_prompt=t,
        verbose=False,
    )
    summary: str = summary_chain.run(input_documents=docs, objective=objective)
    return summary


def web_scrape(objective: str, url: str) -> str:
    response = requests.get(url)
    response.raise_for_status()
    soup = bs4.BeautifulSoup(response.content, "html.parser")
    text: str = soup.get_text()
    if len(text) > 10000:
        text = _summary(objective, text)
    return text


web_scraping_schema = {
    "type": "function",
    "function": {
        "name": "web_scraping",
        "parameters": {
            "type": "object",
            "properties": {
                "objective": {
                    "type": "string",
                    "description": "The objective that defines the content to be scraped from the website.",
                },
                "url": {
                    "type": "string",
                    "description": "The URL of the website to be scraped.",
                },
            },
            "required": ["query"],
        },
        "description": "Web scrape a URL to retrieve information relevant to the objective.",
    },
}


class WebScrapingTool:
    def __init__(self) -> None:
        self.fn = web_scrape
        self.schema = web_scraping_schema<|MERGE_RESOLUTION|>--- conflicted
+++ resolved
@@ -14,11 +14,7 @@
     llm = ChatOpenAI(
         temperature=0,
         model="gpt-3.5-turbo-0125",
-<<<<<<< HEAD
-        api_key=APIKeys().openai_api_key,
-=======
         api_key=APIKeys().openai_api_key_secretstr_v1,
->>>>>>> f13b4e93
     )
     text_splitter = RecursiveCharacterTextSplitter(
         separators=separators, chunk_size=10000, chunk_overlap=500
