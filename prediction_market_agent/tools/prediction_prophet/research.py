from prediction_market_agent_tooling.loggers import logger
<<<<<<< HEAD
from prediction_prophet.benchmark.agents import (  # noqa: F401 # Just to make it available for the user of research.
    _make_prediction as prophet_make_prediction,
)
from prediction_prophet.functions.research import Research, research
=======
from prediction_market_agent_tooling.tools.tavily_storage.tavily_models import (
    TavilyStorage,
)
from prediction_prophet.benchmark.agents import (  # noqa: F401 # Just to make it available for the user of research.
    _make_prediction as prophet_make_prediction,
)
from prediction_prophet.functions.research import Research
from prediction_prophet.functions.research import research as original_research
>>>>>>> c8b311e4
from pydantic.types import SecretStr


def prophet_research(
    goal: str,
    model: str,
    openai_api_key: SecretStr,
    tavily_api_key: SecretStr,
    tavily_storage: TavilyStorage | None,
    initial_subqueries_limit: int = 20,
    subqueries_limit: int = 4,
    max_results_per_search: int = 5,
    min_scraped_sites: int = 10,
) -> Research:
    """
    Use `min_scraped_sites` as a proxy for setting a minimum requirement for
    'how thorough the research must be'. Up to (min_scraped_sites * max_results_per_search)
    sites will be scraped, but the actual number may be less because of:

    - duplication of URLs across searches
    - failed scrapes
    - insufficient search results (although unlikely)

    If the number of scraped sites is less than `min_scraped_sites`, an error
    will be raised.
    """
    return original_research(
        goal=goal,
        model=model,
        use_summaries=False,
        initial_subqueries_limit=initial_subqueries_limit,
        subqueries_limit=subqueries_limit,
        max_results_per_search=max_results_per_search,
        min_scraped_sites=min_scraped_sites,
        openai_api_key=openai_api_key,
        tavily_api_key=tavily_api_key,
        tavily_storage=tavily_storage,
        logger=logger,
    )<|MERGE_RESOLUTION|>--- conflicted
+++ resolved
@@ -1,10 +1,4 @@
 from prediction_market_agent_tooling.loggers import logger
-<<<<<<< HEAD
-from prediction_prophet.benchmark.agents import (  # noqa: F401 # Just to make it available for the user of research.
-    _make_prediction as prophet_make_prediction,
-)
-from prediction_prophet.functions.research import Research, research
-=======
 from prediction_market_agent_tooling.tools.tavily_storage.tavily_models import (
     TavilyStorage,
 )
@@ -13,7 +7,6 @@
 )
 from prediction_prophet.functions.research import Research
 from prediction_prophet.functions.research import research as original_research
->>>>>>> c8b311e4
 from pydantic.types import SecretStr
 
 
