--- conflicted
+++ resolved
@@ -1,15 +1,11 @@
 from prediction_market_agent_tooling.loggers import logger
-<<<<<<< HEAD
 from prediction_prophet.benchmark.agents import (  # noqa: F401 # Just to make it available for the user of research.
     _make_prediction as prophet_make_prediction,
 )
 from prediction_prophet.functions.research import Research, research
-=======
 from prediction_market_agent_tooling.tools.tavily_storage.tavily_models import (
     TavilyStorage,
 )
-from prediction_prophet.functions.research import research
->>>>>>> 66545558
 from pydantic.types import SecretStr
 
 
